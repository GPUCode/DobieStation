#include <cmath>
#include <fstream>
#include <iostream>

#include <QApplication>
#include <QString>
#include <QVBoxLayout>
#include <QMenuBar>
#include <QFileDialog>
#include <QMessageBox>
#include <QTableWidget>

#include "emuwindow.hpp"
#include "settingswindow.hpp"
#include "renderwidget.hpp"
#include "gamelistwidget.hpp"
#include "bios.hpp"

#include "arg.h"

using namespace std;

EmuWindow::EmuWindow(QWidget *parent) : QMainWindow(parent)
{
    old_frametime = chrono::system_clock::now();
    framerate_avg = 0.0;
    frametime_avg = 0.016;

    render_widget = new RenderWidget;

    connect(&emu_thread, &EmuThread::completed_frame,
        render_widget, &RenderWidget::draw_frame
    );

    GameListWidget* game_list_widget = new GameListWidget;
    connect(game_list_widget, &GameListWidget::game_double_clicked, this, [=](QString path) {
        load_exec(path.toLocal8Bit(), true);
    });
    connect(game_list_widget, &GameListWidget::settings_requested, [=]() {
        open_settings_window();
        settings_window->show_path_tab();
    });

    stack_widget = new QStackedWidget;
    stack_widget->addWidget(game_list_widget);
    stack_widget->addWidget(render_widget);
    stack_widget->setMinimumWidth(RenderWidget::DEFAULT_WIDTH);
    stack_widget->setMinimumHeight(RenderWidget::DEFAULT_HEIGHT);

    setCentralWidget(stack_widget);

    create_menu();

    connect(this, SIGNAL(shutdown()), &emu_thread, SLOT(shutdown()));
    connect(this, SIGNAL(press_key(PAD_BUTTON)), &emu_thread, SLOT(press_key(PAD_BUTTON)));
    connect(this, SIGNAL(release_key(PAD_BUTTON)), &emu_thread, SLOT(release_key(PAD_BUTTON)));
    connect(this, SIGNAL(update_joystick(JOYSTICK, JOYSTICK_AXIS, uint8_t)),
        &emu_thread, SLOT(update_joystick(JOYSTICK, JOYSTICK_AXIS, uint8_t))
    );
    connect(&emu_thread, SIGNAL(update_FPS(double)), this, SLOT(update_FPS(double)));
    connect(&emu_thread, SIGNAL(emu_error(QString)), this, SLOT(emu_error(QString)));
    connect(&emu_thread, SIGNAL(emu_non_fatal_error(QString)), this, SLOT(emu_non_fatal_error(QString)));
    emu_thread.pause(PAUSE_EVENT::GAME_NOT_LOADED);

    emu_thread.reset();
    emu_thread.start();

    //Initialize window
    show_default_view();
    show();
}

int EmuWindow::init(int argc, char** argv)
{
    bool skip_BIOS = false;
    char* argv0; // Program name; AKA argv[0]

    char* bios_name = nullptr, *file_name = nullptr, *gsdump = nullptr;

    ARGBEGIN {
        case 'b':
            bios_name = ARGF();
            Settings::instance().set_bios_path(
                QString::fromLocal8Bit(bios_name)
            );
            break;
        case 'f':
            file_name = ARGF();
            break;
        case 's':
            skip_BIOS = true;
            break;
        case 'g':
            gsdump = ARGF();
            break;
        case 'h':
        default:
            printf("usage: %s [options]\n\n", argv0);
            printf("options:\n");
            printf("-b {BIOS}\tspecify BIOS\n");
            printf("-f {ELF/ISO}\tspecify ELF/ISO\n");
            printf("-h\t\tshow this message\n");
            printf("-s\t\tskip BIOS\n");
            printf("-g {.GSD}\t\trun a gsdump\n");
            return 1;
    } ARGEND

    if (gsdump)
    {
        return load_exec(gsdump, false);
    }

    if (file_name)
    {
        if (load_exec(file_name, skip_BIOS))
            return 1;
    }

    Settings::instance().save();

    return 0;
}

int EmuWindow::load_exec(const char* file_name, bool skip_BIOS)
{
    if (!load_bios())
        return 1;

    QFileInfo file_info(file_name);

    if (!file_info.exists())
    {
        printf("Failed to load %s\n", file_name);
        return 1;
    }

    QString ext = file_info.suffix();
    if(QString::compare(ext, "elf", Qt::CaseInsensitive) == 0)
    {
        QFile exec_file(file_name);
        if (!exec_file.open(QIODevice::ReadOnly))
        {
            QString path = file_info.absoluteFilePath();
            printf("Couldn't open %s\n", qPrintable(path));
            return 1;
        }

        QByteArray file_data(exec_file.readAll());

        emu_thread.load_ELF(
            reinterpret_cast<uint8_t *>(file_data.data()),
            exec_file.size()
        );

        if (skip_BIOS)
            emu_thread.set_skip_BIOS_hack(SKIP_HACK::LOAD_ELF);
    }
    else if (QString::compare(ext, "iso", Qt::CaseInsensitive) == 0)
    {
        emu_thread.load_CDVD(file_name, CDVD_CONTAINER::ISO);
        if (skip_BIOS)
            emu_thread.set_skip_BIOS_hack(SKIP_HACK::LOAD_DISC);
    }
    else if (QString::compare(ext, "cso", Qt::CaseInsensitive) == 0)
    {
        emu_thread.load_CDVD(file_name, CDVD_CONTAINER::CISO);
        if (skip_BIOS)
            emu_thread.set_skip_BIOS_hack(SKIP_HACK::LOAD_DISC);
    }
    else if (QString::compare(ext, "gsd", Qt::CaseInsensitive) == 0)
        emu_thread.gsdump_read(file_name);
    else
    {
        printf("Unrecognized file format %s\n", qPrintable(file_info.suffix()));
        return 1;
    }

    set_ee_mode();
    set_vu1_mode();

    current_ROM = file_info;
    emu_thread.unpause(PAUSE_EVENT::GAME_NOT_LOADED);
    show_render_view();

    return 0;
}

void EmuWindow::create_menu()
{
    load_rom_action = new QAction(tr("Load ROM... (&Fast)"), this);
    connect(load_rom_action, &QAction::triggered, this, &EmuWindow::open_file_skip);

    load_bios_action = new QAction(tr("Load ROM... (&Boot BIOS)"), this);
    connect(load_bios_action, &QAction::triggered, this, &EmuWindow::open_file_no_skip);

    auto load_gsdump_action = new QAction(tr("Load &GSDump..."), this);
    connect(load_gsdump_action, &QAction::triggered, this, [=] (){
        emu_thread.pause(PAUSE_EVENT::FILE_DIALOG);

        QString file_name = QFileDialog::getOpenFileName(
            this, tr("Open Rom"),
            Settings::instance().last_used_directory,
            tr("GSDumps (*.gsd)")
        );

        if (!file_name.isEmpty())
        {
            Settings::instance().add_rom_path(file_name);
            load_exec(file_name.toLocal8Bit(), false);

            show_render_view();
        }

        emu_thread.unpause(PAUSE_EVENT::FILE_DIALOG);
    });

    load_state_action = new QAction(tr("&Load State"), this);
    connect(load_state_action, &QAction::triggered, this, &EmuWindow::load_state);

    save_state_action = new QAction(tr("&Save State"), this);
    connect(save_state_action, &QAction::triggered, this, &EmuWindow::save_state);

    auto toggle_gsdump_action = new QAction(tr("GS dump &toggle"), this);
    connect(toggle_gsdump_action, &QAction::triggered, this,
        [this]() { this->emu_thread.gsdump_write_toggle(); });

    exit_action = new QAction(tr("&Exit"), this);
    connect(exit_action, &QAction::triggered, this, &QWidget::close);

    file_menu = menuBar()->addMenu(tr("&File"));
    file_menu->addAction(load_rom_action);
    file_menu->addAction(load_bios_action);
    file_menu->addAction(load_gsdump_action);

    auto recent_menu = file_menu->addMenu(tr("&Recent"));
    auto default_action = new QAction(tr("No recent roms..."));
    default_action->setEnabled(false);

    if (Settings::instance().recent_roms.isEmpty())
    {
        recent_menu->addAction(default_action);
    }

    for (auto& recent_file : Settings::instance().recent_roms)
    {
        auto recent_item_action = new QAction(recent_file);
        connect(recent_item_action, &QAction::triggered, this, [=]() {
            load_exec(recent_item_action->text().toLocal8Bit(), true);
        });
        recent_menu->addAction(recent_item_action);
    }

    connect(&Settings::instance(), &Settings::rom_path_added, this, [=](QString path) {
        auto new_action = new QAction(path);
        auto top_action = recent_menu->actions().first();

        connect(new_action, &QAction::triggered, this, [=]() {
            load_exec(new_action->text().toLocal8Bit(), true);
        });

        recent_menu->insertAction(top_action, new_action);

        if (recent_menu->actions().contains(default_action))
            recent_menu->removeAction(default_action);
    });

    recent_menu->addSeparator();

    auto clear_action = new QAction(tr("Clear List"));

    connect(clear_action, &QAction::triggered, this, [=]() {
        Settings::instance().clear_rom_paths();
        for (auto& old_action : recent_menu->actions())
        {
            recent_menu->removeAction(old_action);
        }

        recent_menu->addAction(default_action);
        recent_menu->addSeparator();
        recent_menu->addAction(clear_action);
    });

    recent_menu->addAction(clear_action);

    file_menu->addMenu(recent_menu);
    file_menu->addSeparator();
    file_menu->addAction(load_state_action);
    file_menu->addAction(save_state_action);
    file_menu->addSeparator();
    file_menu->addAction(toggle_gsdump_action);
    file_menu->addSeparator();
    file_menu->addAction(exit_action);

    auto pause_action = new QAction(tr("&Pause"), this);
    connect(pause_action, &QAction::triggered, this, [=] (){
        emu_thread.pause(PAUSE_EVENT::USER_REQUESTED);
    });

    auto unpause_action = new QAction(tr("&Unpause"), this);
    connect(unpause_action, &QAction::triggered, this, [=] (){
        emu_thread.unpause(PAUSE_EVENT::USER_REQUESTED);
    });

    auto frame_action = new QAction(tr("&Frame Advance"), this);
    frame_action->setCheckable(true);
    connect(frame_action, &QAction::triggered, this, [=] (){
        emu_thread.frame_advance ^= true;

        if(!emu_thread.frame_advance)
            emu_thread.unpause(PAUSE_EVENT::FRAME_ADVANCE);

        frame_action->setChecked(emu_thread.frame_advance);
    });

    auto shutdown_action = new QAction(tr("&Shutdown"), this);
    connect(shutdown_action, &QAction::triggered, this, [=]() {
        emu_thread.pause(PAUSE_EVENT::GAME_NOT_LOADED);
        show_default_view();
    });

    emulation_menu = menuBar()->addMenu(tr("Emulation"));
    emulation_menu->addAction(pause_action);
    emulation_menu->addAction(unpause_action);
    emulation_menu->addSeparator();
    emulation_menu->addAction(frame_action);
    emulation_menu->addSeparator();
    emulation_menu->addAction(shutdown_action);

    auto settings_action = new QAction(tr("&Settings"), this);
    connect(settings_action, &QAction::triggered, this, &EmuWindow::open_settings_window);

    options_menu = menuBar()->addMenu(tr("&Options"));
    options_menu->addAction(settings_action);

    auto ignore_aspect_ratio_action =
    new QAction(tr("&Ignore aspect ratio"), this);
    ignore_aspect_ratio_action->setCheckable(true);

    connect(ignore_aspect_ratio_action, &QAction::triggered, render_widget, [=] (){
        render_widget->toggle_aspect_ratio();
        ignore_aspect_ratio_action->setChecked(
            !render_widget->get_respect_aspect_ratio()
        );
    });

    window_menu = menuBar()->addMenu(tr("&Window"));
    window_menu->addAction(ignore_aspect_ratio_action);
    window_menu->addSeparator();

    for (int factor = 1; factor <= RenderWidget::MAX_SCALING; factor++)
    {
        auto scale_action = new QAction(
            QString("Scale &%1x").arg(factor), this
        );

        connect(scale_action, &QAction::triggered, this, [=]() {
            // Force the widget to the new size
            stack_widget->setMinimumSize(
                RenderWidget::DEFAULT_WIDTH * factor,
                RenderWidget::DEFAULT_HEIGHT * factor
            );

            showNormal();
            adjustSize();

            // reset it so the user can resize the window
            // normally
            stack_widget->setMinimumSize(
                RenderWidget::DEFAULT_WIDTH,
                RenderWidget::DEFAULT_HEIGHT
            );
        });

        window_menu->addAction(scale_action);
    }

    auto screenshot_action = new QAction(tr("&Take Screenshot"), this);
    connect(screenshot_action, &QAction::triggered, render_widget, &RenderWidget::screenshot);

    window_menu->addSeparator();
    window_menu->addAction(screenshot_action);
}

bool EmuWindow::load_bios()
{
    BiosReader bios_file(Settings::instance().bios_path);
    if (!bios_file.is_valid())
    {
        bios_error(bios_file.to_string());

        return false;
    }

    emu_thread.load_BIOS(bios_file.data());

    return true;
}

void EmuWindow::open_settings_window()
{
    if (!settings_window)
        settings_window = new SettingsWindow(this);

    settings_window->show();
    settings_window->raise();
}

void EmuWindow::closeEvent(QCloseEvent *event)
{
    emit shutdown();
    event->accept();
}

void EmuWindow::keyPressEvent(QKeyEvent *event)
{
    event->accept();
    switch (event->key())
    {
        case Qt::Key_Up:
            emit press_key(PAD_BUTTON::UP);
            break;
        case Qt::Key_Down:
            emit press_key(PAD_BUTTON::DOWN);
            break;
        case Qt::Key_Left:
            emit press_key(PAD_BUTTON::LEFT);
            break;
        case Qt::Key_Right:
            emit press_key(PAD_BUTTON::RIGHT);
            break;
        case Qt::Key_Z:
            emit press_key(PAD_BUTTON::CIRCLE);
            break;
        case Qt::Key_X:
            emit press_key(PAD_BUTTON::CROSS);
            break;
        case Qt::Key_A:
            emit press_key(PAD_BUTTON::TRIANGLE);
            break;
        case Qt::Key_S:
            emit press_key(PAD_BUTTON::SQUARE);
            break;
        case Qt::Key_Q:
            emit press_key(PAD_BUTTON::L1);
            break;
        case Qt::Key_W:
            emit press_key(PAD_BUTTON::R1);
            break;
        case Qt::Key_Return:
            emit press_key(PAD_BUTTON::START);
            break;
        case Qt::Key_Space:
            emit press_key(PAD_BUTTON::SELECT);
            break;
        case Qt::Key_Period:
            emu_thread.unpause(PAUSE_EVENT::FRAME_ADVANCE);
            break;
        case Qt::Key_J:
            emit update_joystick(JOYSTICK::LEFT, JOYSTICK_AXIS::X, 0x00);
            break;
        case Qt::Key_L:
            emit update_joystick(JOYSTICK::LEFT, JOYSTICK_AXIS::X, 0xFF);
            break;
        case Qt::Key_I:
            emit update_joystick(JOYSTICK::LEFT, JOYSTICK_AXIS::Y, 0x00);
            break;
        case Qt::Key_K:
            emit update_joystick(JOYSTICK::LEFT, JOYSTICK_AXIS::Y, 0xFF);
            break;
        case Qt::Key_F1:
            emu_thread.gsdump_single_frame();
            break;
        case Qt::Key_F8:
            render_widget->screenshot();
            break;
    }
}

void EmuWindow::keyReleaseEvent(QKeyEvent *event)
{
    event->accept();
    switch (event->key())
    {
        case Qt::Key_Up:
            emit release_key(PAD_BUTTON::UP);
            break;
        case Qt::Key_Down:
            emit release_key(PAD_BUTTON::DOWN);
            break;
        case Qt::Key_Left:
            emit release_key(PAD_BUTTON::LEFT);
            break;
        case Qt::Key_Right:
            emit release_key(PAD_BUTTON::RIGHT);
            break;
        case Qt::Key_Z:
            emit release_key(PAD_BUTTON::CIRCLE);
            break;
        case Qt::Key_X:
            emit release_key(PAD_BUTTON::CROSS);
            break;
        case Qt::Key_A:
            emit release_key(PAD_BUTTON::TRIANGLE);
            break;
        case Qt::Key_S:
            emit release_key(PAD_BUTTON::SQUARE);
            break;
        case Qt::Key_Q:
            emit release_key(PAD_BUTTON::L1);
            break;
        case Qt::Key_W:
            emit release_key(PAD_BUTTON::R1);
            break;
        case Qt::Key_Return:
            emit release_key(PAD_BUTTON::START);
            break;
        case Qt::Key_Space:
            emit release_key(PAD_BUTTON::SELECT);
            break;
        case Qt::Key_J:
        case Qt::Key_L:
            emit update_joystick(JOYSTICK::LEFT, JOYSTICK_AXIS::X, 0x80);
            break;
        case Qt::Key_K:
        case Qt::Key_I:
            emit update_joystick(JOYSTICK::LEFT, JOYSTICK_AXIS::Y, 0x80);
            break;
    }
}

void EmuWindow::update_FPS(double FPS)
{
<<<<<<< HEAD
    framerate_avg = 0.8 * framerate_avg + 0.2 * FPS;
    frametime_avg = 0.8 * frametime_avg + 0.2 / FPS;
    // avoid multiple copies
    QString status = QString("FPS: %1 (%2 ms)- %3 [VU1: %4]").arg(
        QString::number(framerate_avg, 'f', 1), QString::number(frametime_avg * 1000., 'f', 1), current_ROM.fileName(), vu1_mode
    );
=======
    // average framerate over 1 second
    chrono::system_clock::time_point now = chrono::system_clock::now();
    chrono::duration<double> elapsed_update_seconds = now - old_update_time;
    if (elapsed_update_seconds.count() >= 1.0)
    {
        // avoid multiple copies
        QString status = QString("FPS: %1 - %2 [EE: %3] [VU1: %4]").arg(
            QString::number(FPS), current_ROM.fileName(), ee_mode, vu1_mode
        );
>>>>>>> fb86ea34

    setWindowTitle(status);
}

void EmuWindow::bios_error(QString err)
{
    QMessageBox msg_box;
    msg_box.setText("Emulation has been terminated");
    msg_box.setInformativeText(err);
    msg_box.setStandardButtons(QMessageBox::Abort);
    msg_box.setDefaultButton(QMessageBox::Abort);
    msg_box.exec();
}

void EmuWindow::emu_error(QString err)
{
    QMessageBox msgBox;
    msgBox.setText("Emulation has been terminated");
    msgBox.setInformativeText(err);
    msgBox.setStandardButtons(QMessageBox::Abort);
    msgBox.setDefaultButton(QMessageBox::Abort);
    msgBox.exec();
    current_ROM = QFileInfo();
    show_default_view();
}

void EmuWindow::emu_non_fatal_error(QString err)
{
    QMessageBox msgBox;
    msgBox.setText("Error");
    msgBox.setInformativeText(err);
    msgBox.setStandardButtons(QMessageBox::Ok);
    msgBox.setDefaultButton(QMessageBox::Ok);
    msgBox.exec();
    emu_thread.unpause(MESSAGE_BOX);
}

#ifndef QT_NO_CONTEXTMENU
void EmuWindow::contextMenuEvent(QContextMenuEvent* event)
{
    QMenu menu(this);
    menu.addAction(load_rom_action);
    menu.addAction(load_bios_action);
    menu.addAction(exit_action);
    menu.exec(event->globalPos());
}
#endif // QT_NO_CONTEXTMENU

void EmuWindow::open_file_no_skip()
{
    emu_thread.pause(PAUSE_EVENT::FILE_DIALOG);
    QString file_name = QFileDialog::getOpenFileName(
        this, tr("Open Rom"), Settings::instance().last_used_directory,
        tr("ROM Files (*.elf *.iso *.cso)")
    );

    if (!file_name.isEmpty())
    {
        Settings::instance().add_rom_path(file_name);
        load_exec(file_name.toStdString().c_str(), false);
    }

    emu_thread.unpause(PAUSE_EVENT::FILE_DIALOG);
}

void EmuWindow::open_file_skip()
{
    emu_thread.pause(PAUSE_EVENT::FILE_DIALOG);
    QString file_name = QFileDialog::getOpenFileName(
        this, tr("Open Rom"), Settings::instance().last_used_directory,
        tr("ROM Files (*.elf *.iso *.cso)")
    );

    if (!file_name.isEmpty())
    {
        Settings::instance().add_rom_path(file_name);
        load_exec(file_name.toStdString().c_str(), true);
    }

    emu_thread.unpause(PAUSE_EVENT::FILE_DIALOG);
}

void EmuWindow::load_state()
{
    emu_thread.pause(PAUSE_EVENT::FILE_DIALOG);
    QString file_name = current_ROM.baseName();
    QString directory = current_ROM.absoluteDir().path();

    QString save_state = directory
        .append(QDir::separator())
        .append(file_name)
        .append(".snp");

    if (!emu_thread.load_state(save_state.toLocal8Bit()))
        printf("Failed to load %s\n", qPrintable(save_state));
    emu_thread.unpause(PAUSE_EVENT::FILE_DIALOG);
}

void EmuWindow::save_state()
{
    emu_thread.pause(PAUSE_EVENT::FILE_DIALOG);
    QString file_name = current_ROM.baseName();
    QString directory = current_ROM.absoluteDir().path();

    QString save_state = directory
        .append(QDir::separator())
        .append(file_name)
        .append(".snp");

    if (!emu_thread.save_state(save_state.toLocal8Bit()))
        printf("Failed to save %s\n", qPrintable(save_state));
    emu_thread.unpause(PAUSE_EVENT::FILE_DIALOG);
}

void EmuWindow::show_default_view()
{
    stack_widget->setCurrentIndex(0);
    setWindowTitle(QApplication::applicationName());
}

void EmuWindow::show_render_view()
{
    stack_widget->setCurrentIndex(1);
}

void EmuWindow::set_ee_mode()
{
    CPU_MODE mode;
    if (Settings::instance().ee_jit_enabled)
    {
        mode = CPU_MODE::JIT;
        ee_mode = "JIT";
    }
    else
    {
        mode = CPU_MODE::INTERPRETER;
        ee_mode = "Interpreter";
    }
    emu_thread.set_ee_mode(mode);
}

void EmuWindow::set_vu1_mode()
{
    CPU_MODE mode;
    if (Settings::instance().vu1_jit_enabled)
    {
        mode = CPU_MODE::JIT;
        vu1_mode = "JIT";
    }
    else
    {
        mode = CPU_MODE::INTERPRETER;
        vu1_mode = "Interpreter";
    }
    emu_thread.set_vu1_mode(mode);
}<|MERGE_RESOLUTION|>--- conflicted
+++ resolved
@@ -530,24 +530,16 @@
 
 void EmuWindow::update_FPS(double FPS)
 {
-<<<<<<< HEAD
+    if(FPS > 0.01) {
+        frametime_avg = 0.8 * frametime_avg + 0.2 / FPS;
+    }
+
     framerate_avg = 0.8 * framerate_avg + 0.2 * FPS;
-    frametime_avg = 0.8 * frametime_avg + 0.2 / FPS;
+
     // avoid multiple copies
-    QString status = QString("FPS: %1 (%2 ms)- %3 [VU1: %4]").arg(
-        QString::number(framerate_avg, 'f', 1), QString::number(frametime_avg * 1000., 'f', 1), current_ROM.fileName(), vu1_mode
+    QString status = QString("FPS: %1 (%2 ms)- %3 [EE: %4] [VU1: %5]").arg(
+        QString::number(framerate_avg, 'f', 1), QString::number(frametime_avg * 1000., 'f', 1), current_ROM.fileName(), ee_mode, vu1_mode
     );
-=======
-    // average framerate over 1 second
-    chrono::system_clock::time_point now = chrono::system_clock::now();
-    chrono::duration<double> elapsed_update_seconds = now - old_update_time;
-    if (elapsed_update_seconds.count() >= 1.0)
-    {
-        // avoid multiple copies
-        QString status = QString("FPS: %1 - %2 [EE: %3] [VU1: %4]").arg(
-            QString::number(FPS), current_ROM.fileName(), ee_mode, vu1_mode
-        );
->>>>>>> fb86ea34
 
     setWindowTitle(status);
 }
