#ifndef EMULATOR_HPP
#define EMULATOR_HPP
#include <fstream>
#include <functional>

#include "ee/dmac.hpp"
#include "ee/emotion.hpp"
#include "ee/intc.hpp"
#include "ee/ipu/ipu.hpp"
#include "ee/timers.hpp"
#include "ee/vif.hpp"
#include "ee/vu.hpp"

#include "iop/cdvd/cdvd.hpp"
#include "iop/gamepad.hpp"
#include "iop/iop.hpp"
#include "iop/iop_dma.hpp"
#include "iop/iop_intc.hpp"
#include "iop/iop_timers.hpp"
#include "iop/memcard.hpp"
#include "iop/sio2.hpp"
#include "iop/spu.hpp"
#include "iop/firewire.hpp"

#include "int128.hpp"
#include "gs.hpp"
#include "gif.hpp"
#include "sif.hpp"
#include "scheduler.hpp"

enum SKIP_HACK
{
    NONE,
    LOAD_ELF,
    LOAD_DISC
};

enum CPU_MODE
{
    DONT_CARE,
    JIT,
    INTERPRETER
};

class Emulator
{
    private:
        std::atomic_bool save_requested, load_requested, gsdump_requested, gsdump_single_frame, gsdump_running;
        std::string save_state_path;
        int frames;
        Cop0 cp0;
        Cop1 fpu;
        CDVD_Drive cdvd;
        DMAC dmac;
        EmotionEngine cpu;
        EmotionTiming timers;
        Firewire firewire;
        Gamepad pad;
        GraphicsSynthesizer gs;
        GraphicsInterface gif;
        IOP iop;
        IOP_DMA iop_dma;
        IOPTiming iop_timers;
        INTC intc;
        ImageProcessingUnit ipu;
        Memcard memcard;
        Scheduler scheduler;
        SIO2 sio2;
        SPU spu, spu2;
        SubsystemInterface sif;
        VectorInterface vif0, vif1;
        VectorUnit vu0, vu1;

        int vblank_start_id, vblank_end_id, spu_event_id;

        bool VBLANK_sent;
        bool cop2_interlock, vu_interlock;

        std::ofstream ee_log;
        std::string ee_stdout;

        uint8_t* RDRAM;
        uint8_t* IOP_RAM;
        uint8_t* BIOS;
        uint8_t* SPU_RAM;

        uint8_t scratchpad[1024 * 16];
        uint8_t iop_scratchpad[1024];

        uint32_t iop_scratchpad_start;

        uint32_t MCH_RICM, MCH_DRD;
        uint8_t rdram_sdevid;

        uint8_t IOP_POST;

        IOP_INTC iop_intc;

        SKIP_HACK skip_BIOS_hack;

        uint8_t* ELF_file;
        uint32_t ELF_size;

        void iop_IRQ_check(uint32_t new_stat, uint32_t new_mask);
        void start_sound_sample_event();

        bool frame_ended;
    public:
        Emulator();
        ~Emulator();
        void run();
        void reset();
        void print_state();
        void press_button(PAD_BUTTON button);
        void release_button(PAD_BUTTON button);
        void update_joystick(JOYSTICK joystick, JOYSTICK_AXIS axis, uint8_t val);
        bool skip_BIOS();
        void fast_boot();
        void set_skip_BIOS_hack(SKIP_HACK type);
        void set_ee_mode(CPU_MODE mode);
        void set_vu0_mode(CPU_MODE mode);
        void set_vu1_mode(CPU_MODE mode);
        void load_BIOS(const uint8_t* BIOS);
        void load_ELF(const uint8_t* ELF, uint32_t size);
        bool load_CDVD(const char* name, CDVD_CONTAINER type);
<<<<<<< HEAD
        void load_memcard(int port, const char* name);
=======
        std::string get_serial();
>>>>>>> 7671ebcb
        void execute_ELF();
        uint32_t* get_framebuffer();
        void get_resolution(int& w, int& h);
        void get_inner_resolution(int& w, int& h);

        //Events
        void vblank_start();
        void vblank_end();
        void cdvd_event();
        void gen_sound_sample();

        bool request_load_state(const char* file_name);
        bool request_save_state(const char* file_name);
        void request_gsdump_toggle();
        void request_gsdump_single_frame();
        void load_state(const char* file_name);
        void save_state(const char* file_name);

        bool interlock_cop2_check(bool isCOP2);
        void clear_cop2_interlock();
        bool check_cop2_interlock();

        uint8_t read8(uint32_t address);
        uint16_t read16(uint32_t address);
        uint32_t read32(uint32_t address);
        uint64_t read64(uint32_t address);
        uint128_t read128(uint32_t address);
        void write8(uint32_t address, uint8_t value);
        void write16(uint32_t address, uint16_t value);
        void write32(uint32_t address, uint32_t value);
        void write64(uint32_t address, uint64_t value);
        void write128(uint32_t address, uint128_t value);

        void ee_kputs(uint32_t param);
        void ee_deci2send(uint32_t addr, int len);

        uint8_t iop_read8(uint32_t address);
        uint16_t iop_read16(uint32_t address);
        uint32_t iop_read32(uint32_t address);
        void iop_write8(uint32_t address, uint8_t value);
        void iop_write16(uint32_t address, uint16_t value);
        void iop_write32(uint32_t address, uint32_t value);

        void iop_ksprintf();
        void iop_puts();

        void test_iop();
        GraphicsSynthesizer& get_gs();//used for gs dumps
};

#endif // EMULATOR_HPP<|MERGE_RESOLUTION|>--- conflicted
+++ resolved
@@ -123,11 +123,8 @@
         void load_BIOS(const uint8_t* BIOS);
         void load_ELF(const uint8_t* ELF, uint32_t size);
         bool load_CDVD(const char* name, CDVD_CONTAINER type);
-<<<<<<< HEAD
         void load_memcard(int port, const char* name);
-=======
         std::string get_serial();
->>>>>>> 7671ebcb
         void execute_ELF();
         uint32_t* get_framebuffer();
         void get_resolution(int& w, int& h);
