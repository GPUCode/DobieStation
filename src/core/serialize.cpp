--- conflicted
+++ resolved
@@ -4,11 +4,7 @@
 
 #define VER_MAJOR 0
 #define VER_MINOR 0
-<<<<<<< HEAD
-#define VER_REV 40
-=======
-#define VER_REV 41
->>>>>>> c6fb0c97
+#define VER_REV 42
 
 using namespace std;
 
