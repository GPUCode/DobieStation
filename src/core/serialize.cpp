--- conflicted
+++ resolved
@@ -4,11 +4,7 @@
 
 #define VER_MAJOR 0
 #define VER_MINOR 0
-<<<<<<< HEAD
-#define VER_REV 30
-=======
 #define VER_REV 34
->>>>>>> cede3871
 
 using namespace std;
 
