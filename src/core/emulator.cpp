--- conflicted
+++ resolved
@@ -413,17 +413,16 @@
     return cdvd.load_disc(name, type);
 }
 
-<<<<<<< HEAD
 void Emulator::load_memcard(int port, const char *name)
 {
     //TODO: handle port setting. Currently it's ignored and treated as Port 0
     if (!memcard.open(name))
         printf("Failed to open memcard %s\n", name);
-=======
+}
+
 std::string Emulator::get_serial()
 {
     return cdvd.get_serial();
->>>>>>> 7671ebcb
 }
 
 void Emulator::execute_ELF()
