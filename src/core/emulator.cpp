#include <cfenv>
#include <cstring>
#include <cstdio>
#include <cstdlib>
#include <sstream>
#include "emulator.hpp"
#include "errors.hpp"

#include "ee/vu_jit.hpp"

#define CYCLES_PER_FRAME 4900000
#define VBLANK_START_CYCLES CYCLES_PER_FRAME * 0.75

//These constants are used for the fast boot hack for .isos
#define EELOAD_START 0x82000
#define EELOAD_SIZE 0x20000

Emulator::Emulator() :
    cdvd(this, &iop_dma),
    cp0(&dmac),
    cpu(&cp0, &fpu, this, &vu0, &vu1),
    dmac(&cpu, this, &gif, &ipu, &sif, &vif0, &vif1, &vu0, &vu1),
    gif(&gs, &dmac),
    gs(&intc),
    iop(this),
    iop_dma(this, &cdvd, &sif, &sio2, &spu, &spu2),
    iop_timers(this),
    intc(this, &cpu),
    ipu(&intc, &dmac),
    timers(&intc),
    sio2(this, &pad, &memcard),
    spu(1, this, &iop_dma),
    spu2(2, this, &iop_dma),
    vif0(nullptr, &vu0, &intc, &dmac, 0),
    vif1(&gif, &vu1, &intc, &dmac, 1),
    vu0(0, this, &intc, &cpu),
    vu1(1, this, &intc, &cpu),
    sif(&iop_dma, &dmac)
{
    BIOS = nullptr;
    RDRAM = nullptr;
    IOP_RAM = nullptr;
    SPU_RAM = nullptr;
    ELF_file = nullptr;
    ELF_size = 0;
    gsdump_single_frame = false;
    ee_log.open("ee_log.txt", std::ios::out);
    set_vu1_mode(VU_MODE::DONT_CARE);
}

Emulator::~Emulator()
{
    if (ee_log.is_open())
        ee_log.close();
    delete[] RDRAM;
    delete[] IOP_RAM;
    delete[] BIOS;
    delete[] SPU_RAM;
    delete[] ELF_file;
}

void Emulator::run()
{
    gs.start_frame();
    VBLANK_sent = false;
    const int originalRounding = fegetround();
    fesetround(FE_TOWARDZERO);
    if (save_requested)
        save_state(save_state_path.c_str());
    if (load_requested)
        load_state(save_state_path.c_str());
    if (gsdump_requested)
    {
        gsdump_requested = false;
        gs.send_dump_request();
        gsdump_running = !gsdump_running;
    }
    else if (gsdump_single_frame)
    {
        gs.send_dump_request();
        if (gsdump_running)
        {
            gsdump_running = false;
            gsdump_single_frame = false;
        }
        else
        {
            gsdump_running = true;
        }
    }

    frame_ended = false;

    add_ee_event(VBLANK_START, &Emulator::vblank_start, VBLANK_START_CYCLES);
    add_ee_event(VBLANK_END, &Emulator::vblank_end, CYCLES_PER_FRAME);
    
    while (!frame_ended)
    {
        int ee_cycles = scheduler.calculate_run_cycles();
        int bus_cycles = scheduler.get_bus_run_cycles();
        int iop_cycles = scheduler.get_iop_run_cycles();
        scheduler.update_cycle_counts();

        cpu.run(ee_cycles);
        dmac.run(bus_cycles);
        timers.run(bus_cycles);
        ipu.run();
        vif0.update(bus_cycles);
        vif1.update(bus_cycles);
        gif.run(bus_cycles);
        vu0.run(bus_cycles);
        vu1_run_func(vu1, bus_cycles);

        iop_timers.run(iop_cycles);
        iop_dma.run(iop_cycles);
        for (int i = 0; i < iop_cycles; i++)
        {
            iop.run(1);
            iop.interrupt_check(IOP_I_CTRL && (IOP_I_MASK & IOP_I_STAT));
        }

        scheduler.process_events(this);
    }
    fesetround(originalRounding);
}

void Emulator::reset()
{
    save_requested = false;
    load_requested = false;
    gsdump_requested = false;
    iop_i_ctrl_delay = 0;
    ee_stdout = "";
    frames = 0;
    skip_BIOS_hack = NONE;
    if (!RDRAM)
        RDRAM = new uint8_t[1024 * 1024 * 32];
    if (!IOP_RAM)
        IOP_RAM = new uint8_t[1024 * 1024 * 2];
    if (!BIOS)
        BIOS = new uint8_t[1024 * 1024 * 4];
    if (!SPU_RAM)
        SPU_RAM = new uint8_t[1024 * 1024 * 2];

    cdvd.reset();
    cp0.reset();
    cp0.init_mem_pointers(RDRAM, BIOS, (uint8_t*)&scratchpad);
    cpu.reset();
    cpu.init_tlb();
    dmac.reset(RDRAM, (uint8_t*)&scratchpad);
    fpu.reset();
    gs.reset();
    gif.reset();
    iop.reset();
    iop_dma.reset(IOP_RAM);
    iop_timers.reset();
    intc.reset();
    ipu.reset();
    pad.reset();
    scheduler.reset();
    sif.reset();
    sio2.reset();
    spu.reset(SPU_RAM);
    spu2.reset(SPU_RAM);
    timers.reset();
    vif0.reset();
    vif1.reset();
    vu0.reset();
    vu1.reset();
    VU_JIT::reset();

    MCH_DRD = 0;
    MCH_RICM = 0;
    rdram_sdevid = 0;
    IOP_I_STAT = 0;
    IOP_I_MASK = 0;
    IOP_I_CTRL = 0;
    IOP_POST = 0;
    clear_cop2_interlock();

    // HLE method to zero out IOP memory
    memset(IOP_RAM, 0, 0x00200000);

    iop_scratchpad_start = 0x1F800000;

    add_iop_event(SPU_SAMPLE, &Emulator::gen_sound_sample, 768);
}

void Emulator::print_state()
{
    printf("---EE STATE\n");
    cpu.print_state();
    printf("---IOP STATE\n");
    iop.print_state();
}

void Emulator::vblank_start()
{
    VBLANK_sent = true;
    gs.set_VBLANK(true);
    timers.gate(true, true);
    cdvd.vsync();
    //cpu.set_disassembly(frames >= 223 && frames < 225);
    printf("VSYNC FRAMES: %d\n", frames);
    gs.assert_VSYNC();
    iop_request_IRQ(0);
}

void Emulator::vblank_end()
{
    //VBLANK end
    iop_request_IRQ(11);
    gs.set_VBLANK(false);
    timers.gate(true, false);
    frame_ended = true;
    frames++;
    gs.render_CRT();
}

void Emulator::cdvd_event()
{
    cdvd.handle_N_command();
}

void Emulator::gen_sound_sample()
{
    spu.gen_sample();
    spu2.gen_sample();
    add_iop_event(SPU_SAMPLE, &Emulator::gen_sound_sample, 768);
}

void Emulator::ee_irq_check()
{
    //printf("[EE] INT0 check\n");
    intc.int0_check();
}

void Emulator::press_button(PAD_BUTTON button)
{
    pad.press_button(button);
}

void Emulator::release_button(PAD_BUTTON button)
{
    pad.release_button(button);
}

void Emulator::update_joystick(JOYSTICK joystick, JOYSTICK_AXIS axis, uint8_t val)
{
    pad.update_joystick(joystick, axis, val);
}

uint32_t* Emulator::get_framebuffer()
{
    //This function should only be called upon ending a frame; return nullptr otherwise
    if (!frame_ended)
        return nullptr;
    return gs.get_framebuffer();
}

void Emulator::get_resolution(int &w, int &h)
{
    gs.get_resolution(w, h);
}

void Emulator::get_inner_resolution(int &w, int &h)
{
    gs.get_inner_resolution(w, h);
}

bool Emulator::skip_BIOS()
{
    if (skip_BIOS_hack == LOAD_ELF)
    {
        execute_ELF();
        skip_BIOS_hack = NONE;
        return true;
    }
    return false;
}

void Emulator::fast_boot()
{
    if (skip_BIOS_hack == LOAD_DISC)
    {
        //First we need to determine the name of the game executable
        //This is done by finding SYSTEM.CNF on the game disc, then getting the name of the executable it points to.
        uint32_t system_cnf_size;
        char* system_cnf = (char*)cdvd.read_file("SYSTEM.CNF;1", system_cnf_size);
        if (!system_cnf)
        {
            Errors::die("[Emulator] Failed to load SYSTEM.CNF!\n");
        }
        std::string exec_name = "";
        //Search for cdrom0:
        int pos = 0;
        while (strncmp("cdrom0:", system_cnf + pos, 7))
            pos++;

        printf("[Emulator] Found 'cdrom0:'\n");
        pos += 8;

        //Search for end of file name
        while (system_cnf[pos] != ';')
        {
            exec_name += system_cnf[pos];
            pos++;
        }

        delete[] system_cnf;

        std::string path = "cdrom0:\\";
        path += exec_name + ";1";

        //Next we need to find the string "rom0:OSDSYS"
        for (uint32_t str = EELOAD_START; str < EELOAD_START + EELOAD_SIZE; str += 8)
        {
            if (!strcmp((char*)&RDRAM[str], "rom0:OSDSYS"))
            {
                printf("OSDSYS string found at $%08X\n", str);
                strcpy((char*)&RDRAM[str], path.c_str());
            }
        }

        skip_BIOS_hack = NONE;
    }
}

void Emulator::set_skip_BIOS_hack(SKIP_HACK type)
{
    skip_BIOS_hack = type;
}

void Emulator::set_vu1_mode(VU_MODE mode)
{
    switch (mode)
    {
        case VU_MODE::INTERPRETER:
            vu1_run_func = &VectorUnit::run;
            break;
        case VU_MODE::JIT:
        default:
            vu1_run_func = &VectorUnit::run_jit;
            break;
    }
}

void Emulator::load_BIOS(const uint8_t *BIOS_file)
{
    if (!BIOS)
        BIOS = new uint8_t[1024 * 1024 * 4];

    memcpy(BIOS, BIOS_file, 1024 * 1024 * 4);
}

void Emulator::load_ELF(const uint8_t *ELF, uint32_t size)
{
    if (ELF[0] != 0x7F || ELF[1] != 'E' || ELF[2] != 'L' || ELF[3] != 'F')
    {
        printf("Invalid elf\n");
        return;
    }
    printf("Valid elf\n");
    delete[] ELF_file;
    ELF_file = new uint8_t[size];
    ELF_size = size;
    memcpy(ELF_file, ELF, size);
}

bool Emulator::load_CDVD(const char *name, CDVD_CONTAINER type)
{
    return cdvd.load_disc(name, type);
}

void Emulator::execute_ELF()
{
    if (!ELF_file)
    {
        Errors::die("[Emulator] ELF not loaded!\n");
    }
    printf("[Emulator] Loading ELF into memory...\n");
    uint32_t e_entry = *(uint32_t*)&ELF_file[0x18];
    uint32_t e_phoff = *(uint32_t*)&ELF_file[0x1C];
    uint32_t e_shoff = *(uint32_t*)&ELF_file[0x20];
    uint16_t e_phnum = *(uint16_t*)&ELF_file[0x2C];
    uint16_t e_shnum = *(uint16_t*)&ELF_file[0x30];
    uint16_t e_shstrndx = *(uint16_t*)&ELF_file[0x32];

    printf("Entry: $%08X\n", e_entry);
    printf("Program header start: $%08X\n", e_phoff);
    printf("Section header start: $%08X\n", e_shoff);
    printf("Program header entries: %d\n", e_phnum);
    printf("Section header entries: %d\n", e_shnum);
    printf("Section header names index: %d\n", e_shstrndx);

    for (unsigned int i = e_phoff; i < e_phoff + (e_phnum * 0x20); i += 0x20)
    {
        uint32_t p_offset = *(uint32_t*)&ELF_file[i + 0x4];
        uint32_t p_paddr = *(uint32_t*)&ELF_file[i + 0xC];
        uint32_t p_filesz = *(uint32_t*)&ELF_file[i + 0x10];
        uint32_t p_memsz = *(uint32_t*)&ELF_file[i + 0x14];
        printf("\nProgram header\n");
        printf("p_type: $%08X\n", *(uint32_t*)&ELF_file[i]);
        printf("p_offset: $%08X\n", p_offset);
        printf("p_vaddr: $%08X\n", *(uint32_t*)&ELF_file[i + 0x8]);
        printf("p_paddr: $%08X\n", p_paddr);
        printf("p_filesz: $%08X\n", p_filesz);
        printf("p_memsz: $%08X\n", p_memsz);

        int mem_w = p_paddr;
        for (unsigned int file_w = p_offset; file_w < (p_offset + p_filesz); file_w += 4)
        {
            uint32_t word = *(uint32_t*)&ELF_file[file_w];
            write32(mem_w, word);
            mem_w += 4;
        }
    }
    cpu.set_PC(e_entry);
}

void Emulator::clear_cop2_interlock()
{
    cop2_interlock = false;
    vu_interlock = false;
}

bool Emulator::check_cop2_interlock()
{
   return vu_interlock;
}

bool Emulator::interlock_cop2_check(bool isCOP2)
{
    if (isCOP2)
    {
        cop2_interlock = true;
        //If the interlock is set on COP2 and not the VU (yet) then wait
        if (!vu_interlock)
            return true;
        else 
            return false;
    }
    else
    {
        vu_interlock = true;
        //If the interlock is set on VU0 and not COP2 (yet) then wait
        if (!cop2_interlock)
            return true;
        else
            return false;
    }
}

uint8_t Emulator::read8(uint32_t address)
{
    if (address >= 0x1C000000 && address < 0x1C200000)
        return IOP_RAM[address & 0x1FFFFF];
    if (address >= 0x10008000 && address < 0x1000F000)
        return dmac.read8(address);
    switch (address)
    {
        case 0x1F40200F:
            return cdvd.read_disc_type();
        case 0x1F402017:
            return cdvd.read_S_status();
        case 0x1F402018:
            return cdvd.read_S_data();
    }
    printf("Unrecognized read8 at physical addr $%08X\n", address);
    return 0;
}

uint16_t Emulator::read16(uint32_t address)
{
    if (address >= 0x10000000 && address < 0x10002000)
        return (uint16_t)timers.read32(address);
    if (address >= 0x1C000000 && address < 0x1C200000)
        return *(uint16_t*)&IOP_RAM[address & 0x1FFFFF];
    switch (address)
    {
        case 0x10003C30:
            return vif1.get_mark() & 0xFFFF;
        case 0x1A000006:
            return 1;
    }
    printf("Unrecognized read16 at physical addr $%08X\n", address);
    return 0;
}

uint32_t Emulator::read32(uint32_t address)
{
    if (address >= 0x10000000 && address < 0x10002000)
        return timers.read32(address);
    if ((address & (0xFF000000)) == 0x12000000)
        return gs.read32_privileged(address);
    if (address >= 0x10008000 && address < 0x1000F000)
        return dmac.read32(address);
    if (address >= 0x1C000000 && address < 0x1C200000)
        return *(uint32_t*)&IOP_RAM[address & 0x1FFFFF];
    if (address >= 0x11000000 && address < 0x11004000)
        return vu0.read_instr<uint32_t>(address);
    if (address >= 0x11004000 && address < 0x11008000)
        return vu0.read_data<uint32_t>(address);
    if (address >= 0x11008000 && address < 0x1100C000)
        return vu1.read_instr<uint32_t>(address);
    if (address >= 0x1100C000 && address < 0x11010000)
        return vu1.read_data<uint32_t>(address);
    switch (address)
    {
        case 0x10002000:
            return ipu.read_command();
        case 0x10002010:
            return ipu.read_control();
        case 0x10002020:
            return ipu.read_BP();
        case 0x10002030:
            return ipu.read_top();
        case 0x10003020:
            return gif.read_STAT();
        case 0x10003800:
            return vif0.get_stat();
        case 0x10003850:
            return vif0.get_mode();
        case 0x10003900:
        case 0x10003910:
        case 0x10003920:
        case 0x10003930:
            return vif0.get_row(address);
        case 0x10003C00:
            return vif1.get_stat();
        case 0x10003C20:
            return vif1.get_err();
        case 0x10003C30:
            return vif1.get_mark();
        case 0x10003C50:
            return vif1.get_mode();
        case 0x10003C80:
            return vif1.get_code();
        case 0x10003CE0:
            return vif1.get_top();
        case 0x10003D00:
        case 0x10003D10:
        case 0x10003D20:
        case 0x10003D30:
            return vif1.get_row(address);
        case 0x1000F000:
            //printf("\nRead32 INTC_STAT: $%08X", intc.read_stat());
            return intc.read_stat();
        case 0x1000F010:
            printf("Read32 INTC_MASK: $%08X\n", intc.read_mask());
            return intc.read_mask();
        case 0x1000F130:
            return 0;
        case 0x1000F200:
            return sif.get_mscom();
        case 0x1000F210:
            return sif.get_smcom();
        case 0x1000F220:
            return sif.get_msflag();
        case 0x1000F230:
            return sif.get_smflag();
        case 0x1000F240:
            printf("[EE] Read BD4: $%08X\n", sif.get_control() | 0xF0000102);
            return sif.get_control() | 0xF0000102;
        case 0x1000F430:
            //printf("Read from MCH_RICM\n");
            return 0;
        case 0x1000F440:
            //printf("Read from MCH_DRD\n");
            if (!((MCH_RICM >> 6) & 0xF))
            {
                switch ((MCH_RICM >> 16) & 0xFFF)
                {
                    case 0x21:
                        //printf("Init\n");
                        if (rdram_sdevid < 2)
                        {
                            rdram_sdevid++;
                            return 0x1F;
                        }
                        return 0;
                    case 0x23:
                        //printf("ConfigA\n");
                        return 0x0D0D;
                    case 0x24:
                        //printf("ConfigB\n");
                        return 0x0090;
                    case 0x40:
                        //printf("Devid\n");
                        return MCH_RICM & 0x1F;
                }
            }
            return 0;
        case 0x1000F520:
            return dmac.read_master_disable();
    }
    printf("Unrecognized read32 at physical addr $%08X\n", address);
    return 0;
}

uint64_t Emulator::read64(uint32_t address)
{
    if (address >= 0x10000000 && address < 0x10002000)
        return timers.read32(address);
    if (address >= 0x10008000 && address < 0x1000F000)
        return dmac.read32(address);
    if ((address & (0xFF000000)) == 0x12000000)
        return gs.read64_privileged(address);
    if (address >= 0x1C000000 && address < 0x1C200000)
        return *(uint64_t*)&IOP_RAM[address & 0x1FFFFF];
    switch (address)
    {
        case 0x10002000:
            return ipu.read_command();
        case 0x10002010:
            return ipu.read_control();
        case 0x10002020:
            return ipu.read_BP();
        case 0x10002030:
            return ipu.read_top();
    }
    printf("Unrecognized read64 at physical addr $%08X\n", address);
    return 0;
}

uint128_t Emulator::read128(uint32_t address)
{
    printf("Unrecognized read128 at physical addr $%08X\n", address);
    return uint128_t::from_u32(0);
}

void Emulator::write8(uint32_t address, uint8_t value)
{
    if (address >= 0x10008000 && address < 0x1000F000)
    {
        dmac.write8(address, value);
        return;
    }
    if (address >= 0x1C000000 && address < 0x1C200000)
    {
        IOP_RAM[address & 0x1FFFFF] = value;
        return;
    }
    switch (address)
    {
        case 0x1000F180:
            ee_log << value;
            ee_log.flush();
            return;
    }
    Errors::print_warning("Unrecognized write8 at physical addr $%08X of $%02X\n", address, value);
}

void Emulator::write16(uint32_t address, uint16_t value)
{
    if (address >= 0x10008000 && address < 0x1000F000)
    {
        dmac.write16(address, value);
        return;
    }
    if (address >= 0x1C000000 && address < 0x1C200000)
    {
        *(uint16_t*)&IOP_RAM[address & 0x1FFFFF] = value;
        return;
    }
    if (address >= 0x1A000000 && address < 0x1FC00000)
    {
        printf("[EE] Unrecognized write16 to IOP addr $%08X of $%04X\n", address, value);
        return;
    }
    printf("Unrecognized write16 at physical addr $%08X of $%04X\n", address, value);
}

void Emulator::write32(uint32_t address, uint32_t value)
{
    if (address >= 0x1C000000 && address < 0x1C200000)
    {
        *(uint32_t*)&IOP_RAM[address & 0x1FFFFF] = value;
        return;
    }
    if (address >= 0x10000000 && address < 0x10002000)
    {
        timers.write32(address, value);
        return;
    }
    if ((address & (0xFF000000)) == 0x12000000)
    {
        gs.write32_privileged(address, value);
        gs.wake_gs_thread();
        return;
    }
    if (address >= 0x10008000 && address < 0x1000F000)
    {
        dmac.write32(address, value);
        return;
    }
    if (address >= 0x1A000000 && address < 0x1FC00000)
    {
        printf("[EE] Unrecognized write32 to IOP addr $%08X of $%08X\n", address, value);
        return;
    }
    if (address >= 0x11000000 && address < 0x11004000)
    {
        vu0.write_instr<uint32_t>(address, value);
        return;
    }
    if (address >= 0x11004000 && address < 0x11008000)
    {
        vu0.write_data<uint32_t>(address, value);
        return;
    }
    if (address >= 0x11008000 && address < 0x1100C000)
    {
        vu1.write_instr<uint32_t>(address, value);
        return;
    }
    if (address >= 0x1100C000 && address < 0x11010000)
    {
        vu1.write_data<uint32_t>(address, value);
        return;
    }

    switch (address)
    {
        case 0x10002000:
            ipu.write_command(value);
            return;
        case 0x10002010:
            ipu.write_control(value);
            return;
        case 0x10003010:
            gif.write_MODE(value);
            return;
        case 0x10003810:
            vif0.set_fbrst(value);
            return;
        case 0x10003820:
            vif0.set_err(value);
            return;
<<<<<<< HEAD
        case 0x10003830:
            vif0.set_mark(value);
=======
        case 0x10003c00:
            vif1.set_stat(value);
>>>>>>> 5777697a
            return;
        case 0x10003C10:
            vif1.set_fbrst(value);
            return;
        case 0x10003C20:
            vif1.set_err(value);
            return;
        case 0x10003C30:
            vif1.set_mark(value);
            return;
        case 0x1000F000:
            printf("Write32 INTC_STAT: $%08X\n", value);
            intc.write_stat(value);
            return;
        case 0x1000F010:
            printf("Write32 INTC_MASK: $%08X\n", value);
            intc.write_mask(value);
            return;
        case 0x1000F200:
            sif.set_mscom(value);
            return;
        case 0x1000F210:
            return;
        case 0x1000F220:
            printf("[EE] Write32 msflag: $%08X\n", value);
            sif.set_msflag(value);
            return;
        case 0x1000F230:
            printf("[EE] Write32 smflag: $%08X\n", value);
            sif.reset_smflag(value);
            return;
        case 0x1000F240:
            printf("[EE] Write BD4: $%08X\n", value);
            sif.set_control_EE(value);
            return;
        case 0x1000F430:
            //printf("Write to MCH_RICM: $%08X\n", value);
            if ((((value >> 16) & 0xFFF) == 0x21) && (((value >> 6) & 0xF) == 1) &&
                    (((MCH_DRD >> 7) & 1) == 0))
                rdram_sdevid = 0;
            MCH_RICM = value & ~0x80000000;
            return;
        case 0x1000F440:
            //printf("Write to MCH_DRD: $%08X\n", value);
            MCH_DRD = value;
            return;
        case 0x1000F590:
            dmac.write_master_disable(value);
            return;
    }
    Errors::print_warning("Unrecognized write32 at physical addr $%08X of $%08X\n", address, value);
}

void Emulator::write64(uint32_t address, uint64_t value)
{
    if (address >= 0x1C000000 && address < 0x1C200000)
    {
        *(uint64_t*)&IOP_RAM[address & 0x1FFFFF] = value;
        return;
    }
    if (address >= 0x10000000 && address < 0x10002000)
    {
        timers.write32(address, value);
        return;
    }
    if (address >= 0x10008000 && address < 0x1000F000)
    {
        dmac.write32(address, value);
        return;
    }
    if ((address & (0xFF000000)) == 0x12000000)
    {
        gs.write64_privileged(address, value);
        gs.wake_gs_thread();
        return;
    }
    if (address >= 0x11000000 && address < 0x11004000)
    {
        vu0.write_instr<uint64_t>(address, value);
        return;
    }
    if (address >= 0x11004000 && address < 0x11008000)
    {
        vu0.write_data<uint64_t>(address, value);
        return;
    }
    if (address >= 0x11008000 && address < 0x1100C000)
    {
        vu1.write_instr<uint64_t>(address, value);
        return;
    }
    if (address >= 0x1100C000 && address < 0x11010000)
    {
        vu1.write_data<uint64_t>(address, value);
        return;
    }
    Errors::print_warning("Unrecognized write64 at physical addr $%08X of $%08X_%08X\n", address, value >> 32, value & 0xFFFFFFFF);
}

void Emulator::write128(uint32_t address, uint128_t value)
{
    if (address >= 0x11000000 && address < 0x11010000)
    {
        if (address < 0x11004000)
        {
            vu0.write_instr<uint128_t>(address & 0xFFF, value);
            return;
        }
        if (address < 0x11008000)
        {
            vu0.write_data<uint128_t>(address & 0xFFF, value);
            return;
        }
        if (address < 0x1100C000)
        {
            vu1.write_instr<uint128_t>(address, value);
            return;
        }
        vu1.write_data<uint128_t>(address, value);
        return;
    }
    switch (address)
    {
        case 0x10004000:
            vif0.feed_DMA(value);
            return;
        case 0x10005000:
            vif1.feed_DMA(value);
            return;
        case 0x10006000:
            gif.send_PATH3(value);
            return;
        case 0x10007010:
            ipu.write_FIFO(value);
            return;
    }
    Errors::print_warning("Unrecognized write128 at physical addr $%08X of $%08X_%08X_%08X_%08X\n", address,
           value._u32[3], value._u32[2], value._u32[1], value._u32[0]);
}

void Emulator::ee_kputs(uint32_t param)
{
    if (param > 1024 * 1024 * 32)
        return;
    param = *(uint32_t*)&RDRAM[param];
    printf("Param: $%08X\n", param);
    char c;
    do
    {
        c = RDRAM[param & 0x1FFFFFF];
        ee_log << c;
        param++;
    } while (c);
    ee_log.flush();
}

void Emulator::ee_deci2send(uint32_t addr, int len)
{
    if(len > 0x10000)
    {
        Errors::die("Tried to deci2send %d bytes!\n", len);
    }

    while (len > 0)
    {
        char c = RDRAM[addr & 0x1FFFFFF];
        ee_log << c;
        addr++;
        len--;
    }
    ee_log.flush();
}

uint8_t Emulator::iop_read8(uint32_t address)
{
    if (address < 0x00200000)
    {
        //printf("[IOP] Read8 from $%08X: $%02X\n", address, IOP_RAM[address]);
        return IOP_RAM[address];
    }
    if (address >= 0x1FC00000 && address < 0x20000000)
        return BIOS[address & 0x3FFFFF];
    switch (address)
    {
        case 0x1F402004:
            return cdvd.read_N_command();
        case 0x1F402005:
            return cdvd.read_N_status();
        case 0x1F402008:
            return cdvd.read_ISTAT();
        case 0x1F40200A:
            return cdvd.read_drive_status();
        case 0x1F40200F:
            return cdvd.read_disc_type();
        case 0x1F402013:
            return 4;
        case 0x1F402016:
            return cdvd.read_S_command();
        case 0x1F402017:
            return cdvd.read_S_status();
        case 0x1F402018:
            return cdvd.read_S_data();
        case 0x1F402020:
        case 0x1F402021:
        case 0x1F402022:
        case 0x1F402023:
        case 0x1F402024:
            return cdvd.read_cdkey(address - 0x1F402020);
        case 0x1F402028:
        case 0x1F402029:
        case 0x1F40202A:
        case 0x1F40202B:
        case 0x1F40202C:
            return cdvd.read_cdkey(address - 0x1F402023);
        case 0x1F402030:
        case 0x1F402031:
        case 0x1F402032:
        case 0x1F402033:
        case 0x1F402034:
            return cdvd.read_cdkey(address - 0x1F402026);
        case 0x1F402038:
            return cdvd.read_cdkey(15);
        case 0x1F808264:
            return sio2.read_serial();
        case 0x1FA00000:
            return IOP_POST;
    }
    if (address >= iop_scratchpad_start && address < iop_scratchpad_start + 0x400)
        return iop_scratchpad[address & 0x3FF];
    printf("Unrecognized IOP read8 from physical addr $%08X\n", address);
    return 0;
}

uint16_t Emulator::iop_read16(uint32_t address)
{
    if (address < 0x00200000)
        return *(uint16_t*)&IOP_RAM[address];
    if (address >= 0x1FC00000 && address < 0x20000000)
        return *(uint16_t*)&BIOS[address & 0x3FFFFF];
    if (address >= 0x1F900000 && address < 0x1F900400)
        return spu.read16(address);
    if (address >= 0x1F900400 && address < 0x1F900800)
        return spu2.read16(address);
    switch (address)
    {
        case 0x1F801100:
            return iop_timers.read_counter(0);
        case 0x1F801104:
            return iop_timers.read_control(0);
        case 0x1F801108:
            return iop_timers.read_target(0);
        case 0x1F801110:
            return iop_timers.read_counter(1);
        case 0x1F801114:
            return iop_timers.read_control(1);
        case 0x1F801118:
            return iop_timers.read_target(1);
        case 0x1F801120:
            return iop_timers.read_counter(2);
        case 0x1F801124:
            return iop_timers.read_control(2);
        case 0x1F801128:
            return iop_timers.read_target(2);
        case 0x1F801480:
            return iop_timers.read_counter(3) & 0xFFFF;
        case 0x1F801482:
            return iop_timers.read_counter(3) >> 16;
        case 0x1F801484:
            return iop_timers.read_control(3);
        case 0x1F801488:
            return iop_timers.read_target(3) & 0xFFFF;
        case 0x1F80148A:
            return iop_timers.read_target(3) >> 16;
        case 0x1F801490:
            return iop_timers.read_counter(4) & 0xFFFF;
        case 0x1F801492:
            return iop_timers.read_counter(4) >> 16;
        case 0x1F801494:
            return iop_timers.read_control(4);
        case 0x1F801498:
            return iop_timers.read_target(4) & 0xFFFF;
        case 0x1F80149A:
            return iop_timers.read_target(4) >> 16;
        case 0x1F8014A0:
            return iop_timers.read_counter(5) & 0xFFFF;
        case 0x1F8014A2:
            return iop_timers.read_counter(5) >> 16;
        case 0x1F8014A4:
            return iop_timers.read_control(5);
        case 0x1F8014A8:
            return iop_timers.read_target(5) & 0xFFFF;
        case 0x1F8014AA:
            return iop_timers.read_target(5) >> 16;
    }
    if (address >= iop_scratchpad_start && address < iop_scratchpad_start + 0x400)
        return *(uint16_t*)&iop_scratchpad[address & 0x3FF];
    printf("Unrecognized IOP read16 from physical addr $%08X\n", address);
    return 0;
}

uint32_t Emulator::iop_read32(uint32_t address)
{
    if (address < 0x00200000)
        return *(uint32_t*)&IOP_RAM[address];
    if (address >= 0x1FC00000 && address < 0x20000000)
        return *(uint32_t*)&BIOS[address & 0x3FFFFF];
    switch (address)
    {
        case 0x1D000000:
            return sif.get_mscom();
        case 0x1D000010:
            return sif.get_smcom();
        case 0x1D000020:
            return sif.get_msflag();
        case 0x1D000030:
            return sif.get_smflag();
        case 0x1D000040:
            printf("[IOP] Read BD4: $%08X\n", sif.get_control() | 0xF0000002);
            return sif.get_control() | 0xF0000002;
        case 0x1F801070:
            return IOP_I_STAT;
        case 0x1F801074:
            return IOP_I_MASK;
        case 0x1F801078:
        {
            //I_CTRL is reset when read
            uint32_t value = IOP_I_CTRL;
            IOP_I_CTRL = 0;
            return value;
        }
        case 0x1F8010B0:
            return iop_dma.get_chan_addr(3);
        case 0x1F8010B8:
            return iop_dma.get_chan_control(3);
        case 0x1F8010C0:
            return iop_dma.get_chan_addr(4);
        case 0x1F8010C8:
            return iop_dma.get_chan_control(4);
        case 0x1F8010F0:
            return iop_dma.get_DPCR();
        case 0x1F8010F4:
            return iop_dma.get_DICR();
        case 0x1F801100:
            return iop_timers.read_counter(0);
        case 0x1F801104:
            return iop_timers.read_control(0);
        case 0x1F801108:
            return iop_timers.read_target(0);
        case 0x1F801110:
            return iop_timers.read_counter(1);
        case 0x1F801114:
            return iop_timers.read_control(1);
        case 0x1F801118:
            return iop_timers.read_target(1);
        case 0x1F801120:
            return iop_timers.read_counter(2);
        case 0x1F801124:
            return iop_timers.read_control(2);
        case 0x1F801128:
            return iop_timers.read_target(2);
        case 0x1F801450:
            return 0;
        case 0x1F801480:
            return iop_timers.read_counter(3);
        case 0x1F801484:            
            return iop_timers.read_control(3);
        case 0x1F801488:            
            return iop_timers.read_target(3);
        case 0x1F801490:
            return iop_timers.read_counter(4);
        case 0x1F801494:
            return iop_timers.read_control(4);
        case 0x1F801498:
            return iop_timers.read_target(4);
        case 0x1F8014A0:
            return iop_timers.read_counter(5);
        case 0x1F8014A4:
            return iop_timers.read_control(5);
        case 0x1F8014A8:
            return iop_timers.read_target(5);
        case 0x1F801500:
            return iop_dma.get_chan_addr(8);
        case 0x1F801508:
            return iop_dma.get_chan_control(8);
        case 0x1F801528:
            return iop_dma.get_chan_control(10);
        case 0x1F801548:
            return iop_dma.get_chan_control(12);
        case 0x1F801558:
            return iop_dma.get_chan_control(13);
        case 0x1F801570:
            return iop_dma.get_DPCR2();
        case 0x1F801574:
            return iop_dma.get_DICR2();
        case 0x1F801578:
            return 0; //No clue
        case 0x1F808268:
            return sio2.get_control();
        case 0x1F80826C:
            return sio2.get_RECV1();
        case 0x1F808270:
            return sio2.get_RECV2();
        case 0x1F808274:
            return sio2.get_RECV3();
        case 0x1F808410:
            return 8; // Some sort of FireWire thing
        case 0xFFFE0130: //Cache control?
            return 0;
    }
    if (address >= iop_scratchpad_start && address < iop_scratchpad_start + 0x400)
        return *(uint32_t*)&iop_scratchpad[address & 0x3FF];
    Errors::print_warning("Unrecognized IOP read32 from physical addr $%08X\n", address);
    return 0;
}

void Emulator::iop_write8(uint32_t address, uint8_t value)
{
    if (address < 0x00200000)
    {
        //printf("[IOP] Write to $%08X of $%02X\n", address, value);
        IOP_RAM[address] = value;
        return;
    }
    switch (address)
    {
        case 0x1F402004:
            cdvd.send_N_command(value);
            return;
        case 0x1F402005:
            cdvd.write_N_data(value);
            return;
        case 0x1F402006:
            printf("[CDVD] Write to mode: $%02X\n", value);
            return;
        case 0x1F402007:
            cdvd.write_BREAK();
            return;
        case 0x1F402008:
            cdvd.write_ISTAT(value);
            return;
        case 0x1F402016:
            cdvd.send_S_command(value);
            return;
        case 0x1F402017:
            cdvd.write_S_data(value);
            return;
        //POST2?
        case 0x1F802070:
            return;
        case 0x1F808260:
            sio2.write_serial(value);
            return;
        case 0x1FA00000:
            //Register intended to be displayed on an external 7 segment display
            //Used to indicate how far along the boot process is
            IOP_POST = value;
            printf("[IOP] POST: $%02X\n", value);
            return;
    }
    if (address >= iop_scratchpad_start && address < iop_scratchpad_start + 0x400)
    {
        iop_scratchpad[address & 0x3FF] = value;
        return;
    }
    Errors::print_warning("Unrecognized IOP write8 to physical addr $%08X of $%02X\n", address, value);
}

void Emulator::iop_write16(uint32_t address, uint16_t value)
{
    if (address < 0x00200000)
    {
        //printf("[IOP] Write16 to $%08X of $%08X\n", address, value);
        *(uint16_t*)&IOP_RAM[address] = value;
        return;
    }
    if (address >= 0x1F900000 && address < 0x1F900400)
    {
        spu.write16(address, value);
        return;
    }
    if (address >= 0x1F900400 && address < 0x1F900800)
    {
        spu2.write16(address, value);
        return;
    }
    switch (address)
    {
        case 0x1F8010B4:
            iop_dma.set_chan_size(3, value);
            return;
        case 0x1F8010B6:
            iop_dma.set_chan_count(3, value);
            return;
        case 0x1F8010C4:
            iop_dma.set_chan_size(4, value);
            return;
        case 0x1F8010C6:
            iop_dma.set_chan_count(4, value);
            return;
        case 0x1F801100:
            iop_timers.write_counter(0, value);
            return;
        case 0x1F801104:
            iop_timers.write_control(0, value);
            return;
        case 0x1F801108:
            iop_timers.write_target(0, value);
            return;
        case 0x1F801110:
            iop_timers.write_counter(1, value);
            return;
        case 0x1F801114:
            iop_timers.write_control(1, value);
            return;
        case 0x1F801118:
            iop_timers.write_target(1, value);
            return;
        case 0x1F801120:
            iop_timers.write_counter(2, value);
            return;
        case 0x1F801124:
            iop_timers.write_control(2, value);
            return;
        case 0x1F801128:
            iop_timers.write_target(2, value);
            return;
        case 0x1F801480:
            iop_timers.write_counter(3, value | (iop_timers.read_counter(3) & 0xFFFF0000));
            return;
        case 0x1F801482:
            iop_timers.write_counter(3, ((uint32_t)value << 16) | (iop_timers.read_counter(3) & 0xFFFF));
            return;
        case 0x1F801484:
            iop_timers.write_control(3, value);
            return;
        case 0x1F801488:
            iop_timers.write_target(3, value | (iop_timers.read_target(3) & 0xFFFF0000));
            return;
        case 0x1F80148A:
            iop_timers.write_target(3, ((uint32_t)value << 16) | (iop_timers.read_target(3) & 0xFFFF));
            return;
        case 0x1F801490:
            iop_timers.write_counter(4, value | (iop_timers.read_counter(4) & 0xFFFF0000));
            return;
        case 0x1F801492:
            iop_timers.write_counter(4, ((uint32_t)value << 16) | (iop_timers.read_counter(4) & 0xFFFF));
            return;
        case 0x1F801494:
            iop_timers.write_control(4, value);
            return;
        case 0x1F801498:
            iop_timers.write_target(4, value | (iop_timers.read_target(4) & 0xFFFF0000));
            return;
        case 0x1F80149A:
            iop_timers.write_target(4, (uint32_t)(value << 16) | (iop_timers.read_target(4) & 0xFFFF));
            return;
        case 0x1F8014A0:
            iop_timers.write_counter(5, value | (iop_timers.read_counter(5) & 0xFFFF0000));
            return;
        case 0x1F8014A2:
            iop_timers.write_counter(5, ((uint32_t)value << 16) | (iop_timers.read_counter(5) & 0xFFFF));
            return;
        case 0x1F8014A4:
            iop_timers.write_control(5, value);
            return;
        case 0x1F8014A8:
            iop_timers.write_target(5, value | (iop_timers.read_target(5) & 0xFFFF0000));
            return;
        case 0x1F8014AA:
            iop_timers.write_target(5, ((uint32_t)value << 16) | (iop_timers.read_target(5) & 0xFFFF));
            return;
        case 0x1F801504:
            iop_dma.set_chan_size(8, value);
            return;
        case 0x1F801506:
            iop_dma.set_chan_count(8, value);
            return;
        case 0x1F801524:
            iop_dma.set_chan_size(10, value);
            return;
        case 0x1F801534:
            iop_dma.set_chan_size(11, value);
            return;
        case 0x1F801536:
            iop_dma.set_chan_count(11, value);
            return;
    }
    if (address >= iop_scratchpad_start && address < iop_scratchpad_start + 0x400)
    {
        *(uint16_t*)&iop_scratchpad[address & 0x3FF] = value;
        return;
    }
    Errors::print_warning("Unrecognized IOP write16 to physical addr $%08X of $%04X\n", address, value);
}

void Emulator::iop_write32(uint32_t address, uint32_t value)
{
    if (address < 0x00200000)
    {
        //printf("[IOP] Write to $%08X of $%08X\n", address, value);
        *(uint32_t*)&IOP_RAM[address] = value;
        return;
    }
    //SIO2 send buffers
    if (address >= 0x1F808200 && address < 0x1F808240)
    {
        int index = address - 0x1F808200;
        sio2.set_send3(index >> 2, value);
        return;
    }
    if (address >= 0x1F808240 && address < 0x1F808260)
    {
        int index = address - 0x1F808240;
        if (address & 0x4)
            sio2.set_send2(index >> 3, value);
        else
            sio2.set_send1(index >> 3, value);
        return;
    }
    switch (address)
    {
        case 0x1D000000:
            //Read only
            return;
        case 0x1D000010:
            sif.set_smcom(value);
            return;
        case 0x1D000020:
            sif.reset_msflag(value);
            return;
        case 0x1D000030:
            printf("[IOP] Set smflag: $%08X\n", value);
            sif.set_smflag(value);
            return;
        case 0x1D000040:
            printf("[IOP] Write BD4: $%08X\n", value);
            sif.set_control_IOP(value);
            return;
        case 0x1F801010:
            printf("[IOP] SIF2/GPU SSBUS: $%08X\n", value);
            return;
        case 0x1F801014:
            printf("[IOP] SPU SSBUS: $%08X\n", value);
            return;
        case 0x1F801070:
            //printf("[IOP] I_STAT: $%08X\n", value);
            IOP_I_STAT &= value;
            iop.interrupt_check(IOP_I_CTRL && (IOP_I_MASK & IOP_I_STAT));
            return;
        case 0x1F801074:
            //printf("[IOP] I_MASK: $%08X\n", value);
            IOP_I_MASK = value;
            iop.interrupt_check(IOP_I_CTRL && (IOP_I_MASK & IOP_I_STAT));
            return;
        case 0x1F801078:
            if (!IOP_I_CTRL && (value & 0x1))
                iop_i_ctrl_delay = 4;
            IOP_I_CTRL = value & 0x1;
            //iop.interrupt_check(IOP_I_CTRL && (IOP_I_MASK & IOP_I_STAT));
            //printf("[IOP] I_CTRL: $%08X\n", value);
            return;
        //CDVD DMA
        case 0x1F8010B0:
            iop_dma.set_chan_addr(3, value);
            return;
        case 0x1F8010B4:
            iop_dma.set_chan_block(3, value);
            return;
        case 0x1F8010B8:
            iop_dma.set_chan_control(3, value);
            return;
        //SPU DMA
        case 0x1F8010C0:
            iop_dma.set_chan_addr(4, value);
            return;
        case 0x1F8010C4:
            iop_dma.set_chan_block(4, value);
            return;
        case 0x1F8010C8:
            iop_dma.set_chan_control(4, value);
            return;
        case 0x1F8010F0:
            iop_dma.set_DPCR(value);
            return;
        case 0x1F8010F4:
            iop_dma.set_DICR(value);
            return;
        case 0x1F801100:
            iop_timers.write_counter(0, value);
            return;
        case 0x1F801104:
            iop_timers.write_control(0, value);
            return;
        case 0x1F801108:
            iop_timers.write_target(0, value);
            return;
        case 0x1F801110:
            iop_timers.write_counter(1, value);
            return;
        case 0x1F801114:
            iop_timers.write_control(1, value);
            return;
        case 0x1F801118:
            iop_timers.write_target(1, value);
            return;
        case 0x1F801120:
            iop_timers.write_counter(2, value);
            return;
        case 0x1F801124:
            iop_timers.write_control(2, value);
            return;
        case 0x1F801128:
            iop_timers.write_target(2, value);
            return;
        case 0x1F801404:
            return;
        case 0x1F801450:
            //Config reg? Do nothing to prevent log spam
            return;
        case 0x1F801480:
            iop_timers.write_counter(3, value);
            return;
        case 0x1F801484:
            iop_timers.write_control(3, value);
            return;
        case 0x1F801488:
            iop_timers.write_target(3, value);
            return;
        case 0x1F801490:
            iop_timers.write_counter(4, value);
            return;
        case 0x1F801494:
            iop_timers.write_control(4, value);
            return;
        case 0x1F801498:
            iop_timers.write_target(4, value);
            return;
        case 0x1F8014A0:
            iop_timers.write_counter(5, value);
            return;
        case 0x1F8014A4:
            iop_timers.write_control(5, value);
            return;
        case 0x1F8014A8:
            iop_timers.write_target(5, value);
            return;
        //SPU2 DMA
        case 0x1F801500:
            iop_dma.set_chan_addr(8, value);
            return;
        case 0x1F801504:
            iop_dma.set_chan_block(8, value);
            return;
        case 0x1F801508:
            iop_dma.set_chan_control(8, value);
            return;
        //SIF0 DMA
        case 0x1F801520:
            iop_dma.set_chan_addr(10, value);
            return;
        case 0x1F801524:
            iop_dma.set_chan_block(10, value);
            return;
        case 0x1F801528:
            iop_dma.set_chan_control(10, value);
            return;
        case 0x1F80152C:
            iop_dma.set_chan_tag_addr(10, value);
            return;
        //SIF1 DMA
        case 0x1F801530:
            iop_dma.set_chan_addr(11, value);
            return;
        case 0x1F801534:
            iop_dma.set_chan_block(11, value);
            return;
        case 0x1F801538:
            iop_dma.set_chan_control(11, value);
            return;
        //SIO2in DMA
        case 0x1F801540:
            iop_dma.set_chan_addr(12, value);
            return;
        case 0x1F801544:
            iop_dma.set_chan_block(12, value);
            return;
        case 0x1F801548:
            iop_dma.set_chan_control(12, value);
            return;
        //SIO2out DMA
        case 0x1F801550:
            iop_dma.set_chan_addr(13, value);
            return;
        case 0x1F801554:
            iop_dma.set_chan_block(13, value);
            return;
        case 0x1F801558:
            iop_dma.set_chan_control(13, value);
            return;
        case 0x1F801570:
            iop_dma.set_DPCR2(value);
            return;
        case 0x1F801574:
            iop_dma.set_DICR2(value);
            return;
        case 0x1F801578:
            return;
        case 0x1F808268:
            sio2.set_control(value);
            return;
        //POST2?
        case 0x1F802070:
            return;
        //Cache control?
        case 0xFFFE0130:
            return;
    }
    if (address == 0xFFFE0144)
    {
        printf("[IOP] Scratchpad start: $%08X\n", value);
        iop_scratchpad_start = value;
        return;
    }
    if (address >= iop_scratchpad_start && address < iop_scratchpad_start + 0x400)
    {
        *(uint32_t*)&iop_scratchpad[address & 0x3FF] = value;
        return;
    }
    Errors::print_warning("Unrecognized IOP write32 to physical addr $%08X of $%08X\n", address, value);
}

void Emulator::iop_request_IRQ(int index)
{
    printf("[IOP] Requesting IRQ %d\n", index);
    uint32_t new_stat = IOP_I_STAT | (1 << index);
    IOP_I_STAT = new_stat;
    iop.interrupt_check(IOP_I_CTRL && (IOP_I_MASK & IOP_I_STAT));
}

void Emulator::iop_ksprintf()
{
    uint32_t msg_pointer = iop.get_gpr(6);
    uint32_t arg_pointer = iop.get_gpr(7);

    uint32_t width;
    printf("[IOP Debug] ksprintf: %s\n", (char*)&IOP_RAM[msg_pointer]);
    while (IOP_RAM[msg_pointer])
    {
        char c = IOP_RAM[msg_pointer];
        width = 8;
        if (c == '%')
        {
            msg_pointer++;
            while (IOP_RAM[msg_pointer] >= '0' && IOP_RAM[msg_pointer] <= '9')
            {
                //Hacky, but it works as long as the width is a single digit
                width = IOP_RAM[msg_pointer] - '0';
                msg_pointer++;
            }

            switch (IOP_RAM[msg_pointer])
            {
                case 's':
                {
                    uint32_t str_pointer = *(uint32_t*)&IOP_RAM[arg_pointer];
                    ee_log << (char*)&IOP_RAM[str_pointer];
                }
                    break;
                case 'd':
                    ee_log << *(int32_t*)&IOP_RAM[arg_pointer];
                    printf("[IOP Debug] %d\n", *(uint32_t*)&IOP_RAM[arg_pointer]);
                    break;
                case 'x':
                case 'X':
                    ee_log << std::hex << *(uint32_t*)&IOP_RAM[arg_pointer];
                    printf("[IOP Debug] $%08X\n", *(uint32_t*)&IOP_RAM[arg_pointer]);
                    break;
                default:
                    break;
            }
            arg_pointer += 4;
        }
        else
            ee_log << c;
        msg_pointer++;
    }
    ee_log.flush();
}

void Emulator::iop_puts()
{
    uint32_t pointer = iop.get_gpr(5);
    uint32_t len = iop.get_gpr(6);
    //printf("[IOP] ($%08X, $%08X) puts: ", pointer, len);
    /*for (int i = 4; i < 8; i++)
    {
        printf("$%08X", iop.get_gpr(i));
    }*/

    //Little sanity check to prevent crashing the emulator
    if (len >= 2048)
    {
        printf("[IOP] puts len over 2048!\n");
        len = 2048;
    }
    while (len)
    {
        ee_log << IOP_RAM[pointer & 0x1FFFFF];
        printf("puts: %c\n", IOP_RAM[pointer & 0x1FFFFF]);
        pointer++;
        len--;
    }
    ee_log.flush();
    //printf("\n");
}

GraphicsSynthesizer& Emulator::get_gs()
{
    return gs;
}

void Emulator::request_gsdump_toggle()
{
    gsdump_requested = true;
}
void Emulator::request_gsdump_single_frame()
{
    gsdump_single_frame = true;
}

void Emulator::add_ee_event(EVENT_ID id, event_func func, uint64_t delta_time_to_run)
{
    SchedulerEvent event;
    event.id = id;
    event.func = func;
    event.time_to_run = scheduler.get_ee_cycles() + delta_time_to_run;

    scheduler.add_event(event);
}

void Emulator::add_iop_event(EVENT_ID id, event_func func, uint64_t delta_time_to_run)
{
    SchedulerEvent event;
    event.id = id;
    event.func = func;
    event.time_to_run = (scheduler.get_iop_cycles() + delta_time_to_run) << 3;

    scheduler.add_event(event);
}<|MERGE_RESOLUTION|>--- conflicted
+++ resolved
@@ -737,13 +737,11 @@
         case 0x10003820:
             vif0.set_err(value);
             return;
-<<<<<<< HEAD
         case 0x10003830:
             vif0.set_mark(value);
-=======
+            return;
         case 0x10003c00:
             vif1.set_stat(value);
->>>>>>> 5777697a
             return;
         case 0x10003C10:
             vif1.set_fbrst(value);
