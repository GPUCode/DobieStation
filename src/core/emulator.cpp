--- conflicted
+++ resolved
@@ -104,7 +104,6 @@
         scheduler.update_cycle_counts();
 
         cpu.run(ee_cycles);
-        iop_timers.run(iop_cycles);
         iop_dma.run(iop_cycles);
         iop.run(iop_cycles);
         iop.interrupt_check(IOP_I_CTRL && (IOP_I_MASK & IOP_I_STAT));
@@ -118,13 +117,6 @@
         //VU's run at EE speed, however VU0 maintains its own speed
         vu0.run(ee_cycles);
         vu1_run_func(vu1, ee_cycles);
-
-<<<<<<< HEAD
-        iop_dma.run(iop_cycles);
-        iop.run(iop_cycles);
-        iop.interrupt_check(IOP_I_CTRL && (IOP_I_MASK & IOP_I_STAT));
-=======
->>>>>>> 763f90e3
 
         scheduler.process_events();
     }
