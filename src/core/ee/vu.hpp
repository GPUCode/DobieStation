#ifndef VU_HPP
#define VU_HPP
#include <cstdint>
#include <cstdio>
#include <fstream>

#include "../int128.hpp"

#define XGKICK_INIT_DELAY 3

union alignas(16) VU_R
{
    float f;
    uint32_t u;
    char padding[16];
};

//The GPRs need to be aligned on a 16-byte boundary so that SSE instructions can work on them.
union alignas(16) VU_GPR
{
    float f[4];
    uint32_t u[4];
    int32_t s[4];
};

union alignas(8) VU_I
{
    uint16_t u;
    int16_t s;
};

struct alignas(16) VU_Mem
{
    uint8_t m[1024 * 16];
};

struct VPU_STAT
{
    bool vu1_running;
};

struct DecodedRegs
{
    //0 = upper, 1 = lower
    uint8_t vf_write[2];
    uint8_t vf_write_field[2];

    uint8_t vf_read0[2], vf_read1[2];
    uint8_t vf_read0_field[2], vf_read1_field[2];

    uint8_t vi_read0, vi_read1, vi_write;

    void reset();
};

class GraphicsInterface;
class Emulator;
class VU_JIT64;
class VectorUnit;

extern "C" uint8_t* exec_block(VU_JIT64& jit, VectorUnit& vu);

class VectorUnit
{
    private:
        GraphicsInterface* gif;
        int id;
        uint16_t mem_mask; //0xFFF for VU0, 0x3FFF for VU1
        Emulator* e;

        uint64_t cycle_count; //Increments when "running" is true
        uint64_t run_event; //If less than cycle_count, the VU is allowed to run

        uint16_t *VIF_TOP, *VIF_ITOP;

        VU_Mem instr_mem, data_mem;

        bool running;
<<<<<<< HEAD
        uint16_t PC, new_PC, secondbranch_PC;
        bool branch_on, branch_on_delay;
=======
        uint16_t PC, new_PC, second_branch_PC;
        bool branch_on;
>>>>>>> a491dce5
        bool finish_on;
        bool second_branch_pending;
        int branch_delay_slot, ebit_delay_slot;

        int XGKICK_delay;
        uint16_t GIF_addr;
        bool transferring_GIF;
        bool XGKICK_stall;
        uint16_t stalled_GIF_addr;

        //GPR
        VU_GPR backup_newgpr;
        VU_GPR backup_oldgpr;
        VU_GPR gpr[32];
        VU_I int_gpr[16];

        //Control registers
        static uint32_t FBRST;
        uint32_t CMSAR0;
        VU_GPR ACC;
        uint32_t status;
        int status_pipe;
        uint32_t status_value;
        uint32_t clip_flags;
        VU_R R;
        VU_R I;
        VU_R Q;
        VU_R P;

        uint32_t CLIP_pipeline[4];
        uint64_t MAC_pipeline[4];
        uint32_t* CLIP_flags;
        uint64_t* MAC_flags; //pointer to last element in the pipeline; the register accessible to programs
        uint16_t new_MAC_flags; //to be placed in the pipeline

        int int_branch_delay;
        uint16_t int_backup_reg;
        uint8_t int_backup_id;
        uint8_t int_backup_id_rec;

        VU_R new_Q_instance;
        VU_R new_P_instance;
        uint64_t finish_DIV_event;
        bool DIV_event_started;
        uint64_t finish_EFU_event;
        bool EFU_event_started;

        float update_mac_flags(float value, int index);
        void clear_mac_flags(int index);

        //Updates new_Q_instance
        void start_DIV_unit(int latency);
        //Updates new_P_Instance
        void start_EFU_unit(int latency);
        void set_int_branch_delay(uint8_t reg);
        
        void update_status();
        void advance_r();
        void print_vectors(uint8_t a, uint8_t b);
        float convert();
    public:
        VectorUnit(int id, Emulator* e);

        DecodedRegs decoder;

        void clear_interlock();
        bool check_interlock();
        bool is_interlocked();

        void set_TOP_regs(uint16_t* TOP, uint16_t* ITOP);
        void set_GIF(GraphicsInterface* gif);

        void update_mac_pipeline();
        void update_DIV_EFU_pipes();
        void check_for_FMAC_stall();
        void flush_pipes();

        void run(int cycles);
        void run_jit(int cycles);
        void handle_XGKICK();
        void callmsr();
        void mscal(uint32_t addr);
        void end_execution();
        void stop();
        void reset();

        void backup_vf(bool newvf, int index);
        void restore_vf(bool newvf, int index);
        uint32_t read_fbrst();

        static float convert(uint32_t value);

        template <typename T> T read_instr(uint32_t addr);
        template <typename T> T read_data(uint32_t addr);
        template <typename T> void write_instr(uint32_t addr, T data);
        template <typename T> void write_data(uint32_t addr, T data);

        bool is_running();
        uint16_t get_PC();
        void set_PC(uint32_t newPC);
        uint32_t get_gpr_u(int index, int field);
        uint16_t get_int(int index);
        int get_id();
        void set_gpr_f(int index, int field, float value);
        void set_gpr_u(int index, int field, uint32_t value);
        void set_gpr_s(int index, int field, int32_t value);
        void set_int(int index, uint16_t value);
        void set_status(uint32_t value);
        void set_R(uint32_t value);
        void set_I(uint32_t value);
        void set_Q(uint32_t value);

        uint8_t* get_instr_mem();

        uint32_t cfc(int index);
        void ctc(int index, uint32_t value);

        void branch(bool condition, int16_t imm, bool link, uint8_t linkreg = 0);
        void jp(uint16_t addr, bool link, uint8_t linkreg = 0);

        void abs(uint32_t instr);
        void add(uint32_t instr);
        void adda(uint32_t instr);
        void addabc(uint32_t instr);
        void addai(uint32_t instr);
        void addaq(uint32_t instr);
        void addbc(uint32_t instr);
        void addi(uint32_t instr);
        void addq(uint32_t instr);
        void b(uint32_t instr);
        void bal(uint32_t instr);
        void clip(uint32_t instr);
        void div(uint32_t instr);
        void eexp(uint32_t instr);
        void esin(uint32_t instr);
        void ercpr(uint32_t instr);
        void eleng(uint32_t instr);
        void esqrt(uint32_t instr);
        void erleng(uint32_t instr);
        void ersadd(uint32_t instr);
        void ersqrt(uint32_t instr);
        void fcand(uint32_t instr);
        void fceq(uint32_t instr);
        void fcget(uint32_t instr);
        void fcor(uint32_t instr);
        void fcset(uint32_t instr);
        void fmeq(uint32_t instr);
        void fmand(uint32_t instr);
        void fmor(uint32_t instr);
        void fsset(uint32_t instr);
        void fsand(uint32_t instr);
        void ftoi0(uint32_t instr);
        void ftoi4(uint32_t instr);
        void ftoi12(uint32_t instr);
        void ftoi15(uint32_t instr);
        void iadd(uint32_t instr);
        void iaddi(uint32_t instr);
        void iaddiu(uint32_t instr);
        void iand(uint32_t instr);
        void ibeq(uint32_t instr);
        void ibgez(uint32_t instr);
        void ibgtz(uint32_t instr);
        void iblez(uint32_t instr);
        void ibltz(uint32_t instr);
        void ibne(uint32_t instr);
        void ilw(uint32_t instr);
        void ilwr(uint32_t instr);
        void ior(uint32_t instr);
        void isub(uint32_t instr);
        void isubiu(uint32_t instr);
        void isw(uint32_t instr);
        void iswr(uint32_t instr);
        void itof0(uint32_t instr);
        void itof4(uint32_t instr);
        void itof12(uint32_t instr);
        void itof15(uint32_t instr);
        void jr(uint32_t instr);
        void jalr(uint32_t instr);
        void lq(uint32_t instr);
        void lqd(uint32_t instr);
        void lqi(uint32_t instr);
        void madd(uint32_t instr);
        void madda(uint32_t instr);
        void maddabc(uint32_t instr);
        void maddai(uint32_t instr);
        void maddaq(uint32_t instr);
        void maddbc(uint32_t instr);
        void maddi(uint32_t instr);
        void maddq(uint32_t instr);
        void max(uint32_t instr);
        void maxbc(uint32_t instr);
        void maxi(uint32_t instr);
        void mfir(uint32_t instr);
        void mfp(uint32_t instr);
        void mini(uint32_t instr);
        void minibc(uint32_t instr);
        void minii(uint32_t instr);
        void move(uint32_t instr);
        void mr32(uint32_t instr);
        void msuba(uint32_t instr);
        void msubabc(uint32_t instr);
        void msubaq(uint32_t instr);
        void msubai(uint32_t instr);
        void msub(uint32_t instr);
        void msubbc(uint32_t instr);
        void msubi(uint32_t instr);
        void msubq(uint32_t instr);
        void mtir(uint32_t instr);
        void mul(uint32_t instr);
        void mula(uint32_t instr);
        void mulabc(uint32_t instr);
        void mulai(uint32_t instr);
        void mulaq(uint32_t instr);
        void mulbc(uint32_t instr);
        void muli(uint32_t instr);
        void mulq(uint32_t instr);
        void nop(uint32_t instr);
        void opmsub(uint32_t instr);
        void opmula(uint32_t instr);
        void rinit(uint32_t instr);
        void rget(uint32_t instr);
        void rnext(uint32_t instr);
        void rsqrt(uint32_t instr);
        void rxor(uint32_t instr);
        void sq(uint32_t instr);
        void sqd(uint32_t instr);
        void sqi(uint32_t instr);
        void vu_sqrt(uint32_t instr);
        void sub(uint32_t instr);
        void suba(uint32_t instr);
        void subabc(uint32_t instr);
        void subai(uint32_t instr);
        void subbc(uint32_t instr);
        void subi(uint32_t instr);
        void subq(uint32_t instr);
        void waitp(uint32_t instr);
        void waitq(uint32_t instr);
        void xgkick(uint32_t instr);
        void xitop(uint32_t instr);
        void xtop(uint32_t instr);

        void load_state(std::ifstream& state);
        void save_state(std::ofstream& state);

        //Friends needed for JIT convenience
        friend class VU_JIT64;
        friend class VU_JitTranslator;

        friend void vu_update_xgkick(VectorUnit& vu, int cycles);
        friend void vu_update_pipelines(VectorUnit& vu, int cycles);
        friend uint8_t* exec_block(VU_JIT64& jit, VectorUnit& vu);
};

template <typename T>
inline T VectorUnit::read_instr(uint32_t addr)
{
    return *(T*)&instr_mem.m[addr & mem_mask];
}

template <typename T>
inline T VectorUnit::read_data(uint32_t addr)
{
    return *(T*)&data_mem.m[addr & mem_mask];
}

template <typename T>
inline void VectorUnit::write_instr(uint32_t addr, T data)
{
    *(T*)&instr_mem.m[addr & mem_mask] = data;
}

template <typename T>
inline void VectorUnit::write_data(uint32_t addr, T data)
{
    *(T*)&data_mem.m[addr & mem_mask] = data;
}

inline bool VectorUnit::is_running()
{
    return running;
}

inline int VectorUnit::get_id()
{
    return id;
}

inline uint16_t VectorUnit::get_PC()
{
    return PC;
}

inline void VectorUnit::set_PC(uint32_t newPC)
{
    PC = newPC;
}

inline uint32_t VectorUnit::get_gpr_u(int index, int field)
{
    return gpr[index].u[field];
}

inline uint16_t VectorUnit::get_int(int index)
{
    return int_gpr[index].u;
}

inline void VectorUnit::set_gpr_f(int index, int field, float value)
{
    if (index)
        gpr[index].f[field] = value;
}

inline void VectorUnit::set_gpr_u(int index, int field, uint32_t value)
{
    if (index)
        gpr[index].u[field] = value;
}

inline void VectorUnit::set_gpr_s(int index, int field, int32_t value)
{
    if (index)
        gpr[index].s[field] = value;
}

inline void VectorUnit::set_int(int index, uint16_t value)
{
    if (index)
        int_gpr[index].u = value;
}

inline void VectorUnit::set_status(uint32_t value)
{
    status = value;
}

inline void VectorUnit::set_R(uint32_t value)
{
    R.u = value;
}

inline void VectorUnit::set_I(uint32_t value)
{
    I.u = value;
}

inline void VectorUnit::set_Q(uint32_t value)
{
    new_Q_instance.u = value;
}

inline uint8_t* VectorUnit::get_instr_mem()
{
    return (uint8_t*)instr_mem.m;
}

#endif // VU_HPP<|MERGE_RESOLUTION|>--- conflicted
+++ resolved
@@ -76,13 +76,8 @@
         VU_Mem instr_mem, data_mem;
 
         bool running;
-<<<<<<< HEAD
         uint16_t PC, new_PC, secondbranch_PC;
         bool branch_on, branch_on_delay;
-=======
-        uint16_t PC, new_PC, second_branch_PC;
-        bool branch_on;
->>>>>>> a491dce5
         bool finish_on;
         bool second_branch_pending;
         int branch_delay_slot, ebit_delay_slot;
