#include <cmath>
#include <cstdio>
#include <cstdlib>
#include <cstring>
#include "ipu.hpp"
#include "../dmac.hpp"
#include "../intc.hpp"
#include "../../errors.hpp"

#define printf(fmt, ...)(0)

/**
  * The majority of this code is based upon Play!'s implementation of the IPU.
  * All the relevant files are located in the following links:
  *
  * https://github.com/jpd002/Play-/tree/master/Source/ee (IPU base, some tables)
  * https://github.com/jpd002/Play--Framework/tree/master/include/mpeg2 (Table includes)
  * https://github.com/jpd002/Play--Framework/tree/master/src/mpeg2 (Tables)
  * https://github.com/jpd002/Play--Framework/blob/master/src/idct/IEEE1180.cpp (IDCT transformation)
  */

uint32_t ImageProcessingUnit::inverse_scan_zigzag[0x40] =
{
    0,	1,	5,	6,	14,	15,	27,	28,
    2,	4,	7,	13,	16,	26,	29,	42,
    3,	8,	12,	17,	25,	30,	41,	43,
    9,	11,	18,	24,	31,	40,	44,	53,
    10,	19,	23,	32,	39,	45,	52,	54,
    20,	22,	33,	38,	46,	51,	55,	60,
    21,	34,	37,	47,	50,	56,	59,	61,
    35,	36,	48,	49,	57,	58,	62,	63
};

uint32_t ImageProcessingUnit::inverse_scan_alternate[0x40] =
{
    0,	4,	6,	20,	22,	36,	38,	52,
    1,	5,	7,	21,	23,	37,	39,	53,
    2,	8,	19,	24,	34,	40,	50,	54,
    3,	9,	18,	25,	35,	41,	51,	55,
    10,	17,	26,	30,	42,	46,	56,	60,
    11,	16,	27,	31,	43,	47,	57,	61,
    12,	15,	28,	32,	44,	48,	58,	62,
    13,	14,	29,	33,	45,	49,	59,	63
};

uint32_t ImageProcessingUnit::quantizer_linear[0x20] =
{
    0,		2,		4,		6,		8,		10,		12,		14,
    16,		18,		20,		22,		24,		26,		28,		30,
    32,		34,		36,		38,		40,		42,		44,		46,
    48,		50,		52,		54,		56,		58,		60,		62
};

uint32_t ImageProcessingUnit::quantizer_nonlinear[0x20] =
{
    0,		1,		2,		3,		4,		5,		6,		7,
    8,		10,		12,		14,		16,		18,		20,		22,
    24,		28,		32,		36,		40,		44,		48,		52,
    56,		64,		72,		80,		88,		96,		104,	112,
};

ImageProcessingUnit::ImageProcessingUnit(INTC* intc, DMAC* dmac) : intc(intc), dmac(dmac)
{
    //Generate CrCb->RGB conversion map
    for (unsigned int i = 0; i < 0x40; i += 0x8)
    {
        for (unsigned int j = 0; j < 0x10; j += 2)
        {
            int index = j + (i * 4);
            crcb_map[index + 0x00] = (j / 2) + i;
            crcb_map[index + 0x01] = (j / 2) + i;

            crcb_map[index + 0x10] = (j / 2) + i;
            crcb_map[index + 0x11] = (j / 2) + i;
        }
    }

    dither_mtx[0][0] = -8;
    dither_mtx[0][1] = 0;
    dither_mtx[0][2] = -6;
    dither_mtx[0][3] = 2;
    dither_mtx[1][0] = 4;
    dither_mtx[1][1] = -4;
    dither_mtx[1][2] = 6;
    dither_mtx[1][3] = -2;
    dither_mtx[2][0] = -5;
    dither_mtx[2][1] = 3;
    dither_mtx[2][2] = -7;
    dither_mtx[2][3] = 1;
    dither_mtx[3][0] = 7;
    dither_mtx[3][1] = -1;
    dither_mtx[3][2] = 5;
    dither_mtx[3][3] = -3;
}

void ImageProcessingUnit::reset()
{
    dct_coeff = nullptr;
    VDEC_table = nullptr;
    in_FIFO.reset();
    out_FIFO.reset();
    prepare_IDCT();

    ctrl.error_code = false;
    ctrl.start_code = false;
    ctrl.intra_DC_precision = 0;
    ctrl.MPEG1 = false;
    ctrl.picture_type = 0;
    ctrl.busy = false;
    ctrl.coded_block_pattern = 0;
    command = 0;
    command_option = 0;
    bytes_left = 0;
    command_decoding = false;
}

void ImageProcessingUnit::run()
{
    if (ctrl.busy)
    {
        try
        {
            switch (command)
            {
                case 0x01:
                    if (in_FIFO.f.size())
                    {
                        if (process_IDEC())
                            finish_command();
                    }
                    break;
                case 0x02:
                    if (in_FIFO.f.size())
                    {
                        if (process_BDEC())
                            finish_command();
                    }
                    break;
                case 0x03:
                    if (in_FIFO.f.size())
                        process_VDEC();
                    break;
                case 0x04:
                    if (in_FIFO.f.size())
                        process_FDEC();
                    break;
                case 0x05:
                    if (!in_FIFO.advance_stream(command_option & 0x3F))
                        return;
                    while (bytes_left && in_FIFO.f.size())
                    {
                        uint32_t value;
                        if (!in_FIFO.get_bits(value, 8))
                            break;
                        in_FIFO.advance_stream(8);
                        int index = 64 - bytes_left;
                        if (command_option & (1 << 27))
                            nonintra_IQ[index] = value & 0xFF;
                        else
                            intra_IQ[index] = value & 0xFF;
                        bytes_left--;
                    }
                    if (bytes_left <= 0)
                        ctrl.busy = false;
                    break;
                case 0x06:
                    while (bytes_left && in_FIFO.f.size())
                    {
                        uint128_t quad = in_FIFO.f.front();
                        in_FIFO.f.pop_front();
                        for (int i = 0; i < 8; i++)
                        {
                            int index = (32 - bytes_left) >> 1;
                            VQCLUT[index] = quad._u16[index];
                            bytes_left -= 2;
                        }
                    }
                    if (bytes_left <= 0)
                        ctrl.busy = false;
                    break;
                case 0x07:
                    if (in_FIFO.f.size())
                    {
                        if (process_CSC())
                            finish_command();
                    }
                    break;
                default:
                    Errors::die("[IPU] Unrecognized command $%02X\n", command);
            }
        }
        catch (VLC_Error& e)
        {
            ctrl.error_code = true;
            finish_command();
        }
    }
    if (can_write_FIFO())
        dmac->set_DMA_request(IPU_TO);
    if (can_read_FIFO())
        dmac->set_DMA_request(IPU_FROM);
}

void ImageProcessingUnit::finish_command()
{
    ctrl.busy = false;
    command_decoding = false;
    intc->assert_IRQ((int)Interrupt::IPU);
}

bool ImageProcessingUnit::process_IDEC()
{
    while (true)
    {
        switch (idec.state)
        {
            case IDEC_STATE::DELAY:
                idec.delay--;
                if (idec.delay > 0)
                    return false;
                idec.state = IDEC_STATE::ADVANCE;
                break;
            case IDEC_STATE::ADVANCE:
                printf("[IPU] Advance stream\n");
                if (!in_FIFO.advance_stream(command_option & 0x3F))
                    return false;
                idec.state = IDEC_STATE::MACRO_I_TYPE;
                break;
            case IDEC_STATE::MACRO_I_TYPE:
                printf("[IPU] Decode macroblock I type\n");
                if (!macroblock_I_pic.get_symbol(in_FIFO, idec.macro_type))
                    return false;
                idec.state = IDEC_STATE::DCT_TYPE;
                break;
            case IDEC_STATE::DCT_TYPE:
                printf("[IPU] Decode DCT\n");
                if (idec.decodes_dct)
                {
                    uint32_t value;
                    if (!in_FIFO.get_bits(value, 1))
                        return false;
                    in_FIFO.advance_stream(1);
                }
                idec.state = IDEC_STATE::QSC;
                break;
            case IDEC_STATE::QSC:
                printf("[IPU] Decode QSC\n");
                if (idec.macro_type & 0x10)
                {
                    if (!in_FIFO.get_bits(idec.qsc, 5))
                        return false;
                    in_FIFO.advance_stream(5);
                }
                idec.state = IDEC_STATE::INIT_BDEC;
                break;
            case IDEC_STATE::INIT_BDEC:
                //We don't need to advance, and the macroblock is always intra so no need to check for a CBP.
                printf("[IPU] Init BDEC\n");
                bdec.state = BDEC_STATE::RESET_DC;
                bdec.intra = true;
                bdec.quantizer_step = idec.qsc;
                bdec.out_fifo = &idec.temp_fifo;
                ctrl.coded_block_pattern = 0x3F;
                bdec.block_index = 0;
                bdec.cur_channel = 0;
                bdec.reset_dc = idec.blocks_decoded == 0;
                bdec.check_start_code = false;
                idec.state = IDEC_STATE::READ_BLOCK;
                break;
            case IDEC_STATE::READ_BLOCK:
                printf("[IPU] Read macroblock\n");
                if (!process_BDEC())
                    return false;
                idec.blocks_decoded++;
                idec.state = IDEC_STATE::INIT_CSC;
                break;
            case IDEC_STATE::INIT_CSC:
                //BDEC outputs in RAW16. CSC works in RAW8, so we need to convert appropriately.
                printf("[IPU] Init CSC\n");
                for (int i = 0; i < BLOCK_SIZE / 8; i++)
                {
                    uint128_t quad = idec.temp_fifo.f.front();
                    idec.temp_fifo.f.pop_front();

                    int offset = i * 8;

                    for (int j = 0; j < 8; j++)
                    {
                        int16_t data = quad._s16[j];
                        if (data < 0)
                            data = 0;
                        if (data > 255)
                            data = 255;
                        csc.block[offset + j] = (uint8_t)data;
                    }
                }
                csc.state = CSC_STATE::CONVERT;
                csc.block_index = 0;
                csc.macroblocks = 1;

                idec.state = IDEC_STATE::EXEC_CSC;
                break;
            case IDEC_STATE::EXEC_CSC:
                printf("[IPU] Exec CSC\n");
                if (!process_CSC())
                    return false;
                idec.state = IDEC_STATE::CHECK_START_CODE;
                break;
            case IDEC_STATE::CHECK_START_CODE:
            {
                printf("[IPU] Check start code\n");
                uint32_t code;
                if (!in_FIFO.get_bits(code, 23))
                    return false;
                if (!code)
                    idec.state = IDEC_STATE::DONE;
                else
                    idec.state = IDEC_STATE::MACRO_INC;
            }
                break;
            case IDEC_STATE::MACRO_INC:
            {
                printf("[IPU] Macroblock increment\n");
                uint32_t inc;
                if (!macroblock_increment.get_symbol(in_FIFO, inc))
                    return false;
                if ((inc & 0xFFFF) != 1)
                    Errors::die("[IPU] IDEC macroblock increment != 1");
                idec.state = IDEC_STATE::MACRO_I_TYPE;
            }
                break;
            case IDEC_STATE::DONE:
                printf("[IPU] IDEC done!\n");
                return true;
        }
    }
}

bool ImageProcessingUnit::process_BDEC()
{
    while (true)
    {
        switch (bdec.state)
        {
            case BDEC_STATE::ADVANCE:
                if (!in_FIFO.advance_stream(command_option & 0x3F))
                    return false;
                bdec.state = BDEC_STATE::GET_CBP;
                break;
            case BDEC_STATE::GET_CBP:
                printf("[IPU] Get CBP!\n");
                if (!bdec.intra)
                {
                    uint32_t pattern;
                    if (!cbp.get_symbol(in_FIFO, pattern))
                        return false;
                    ctrl.coded_block_pattern = pattern;
                    printf("CBP: %d\n", ctrl.coded_block_pattern);
                }
                else
                    ctrl.coded_block_pattern = 0x3F;
                bdec.state = BDEC_STATE::RESET_DC;
                break;
            case BDEC_STATE::RESET_DC:
                if (bdec.reset_dc)
                {
                    printf("[IPU] Reset DC!\n");

                    int16_t value;
                    switch (ctrl.intra_DC_precision)
                    {
                        case 0:
                            value = 128;
                            break;
                        case 1:
                            value = 256;
                            break;
                        case 2:
                            value = 512;
                            break;
                        default:
                            Errors::die("[IPU] Unrecognized DC precision %d!\n", ctrl.intra_DC_precision);
                    }

                    for (int i = 0; i < 3; i++)
                        bdec.dc_predictor[i] = value;
                }
                bdec.state = BDEC_STATE::BEGIN_DECODING;
                break;
            case BDEC_STATE::BEGIN_DECODING:
                printf("[IPU] Begin decoding block %d!\n", bdec.block_index);

                bdec.cur_block = bdec.blocks[bdec.block_index];
                memset(bdec.cur_block, 0, sizeof(int16_t) * 64);

                if (ctrl.coded_block_pattern & (1 << (5 - bdec.block_index)))
                {
                    //If block index is Cb/Cr, set the channel to the relevant chromance one
                    if (bdec.block_index > 3)
                        bdec.cur_channel = bdec.block_index - 3;
                    else
                        bdec.cur_channel = 0;

                    if (bdec.intra && ctrl.intra_VLC_table)
                    {
                        printf("[IPU] Use DCT coefficient table 1\n");
                        dct_coeff = &dct_coeff1;
                    }
                    else
                    {
                        printf("[IPU] Use DCT coefficient table 0\n");
                        dct_coeff = &dct_coeff0;
                    }

                    bdec.read_coeff_state = BDEC_Command::READ_COEFF::INIT;
                    bdec.state = BDEC_STATE::READ_COEFFS;
                }
                else
                    bdec.state = BDEC_STATE::LOAD_NEXT_BLOCK;
                break;
            case BDEC_STATE::READ_COEFFS:
            {
                printf("[IPU] Read coeffs!\n");
                if (!BDEC_read_coeffs())
                    return false;
                printf("[IPU] Inverse scan!\n");
                inverse_scan(bdec.cur_block);
                printf("[IPU] Dequantize!\n");
                dequantize(bdec.cur_block);
                printf("[IPU] IDCT!\n");

                int16_t temp[0x40];
                memcpy(temp, bdec.cur_block, 0x40 * sizeof(int16_t));
                perform_IDCT(temp, bdec.cur_block);
                bdec.state = BDEC_STATE::LOAD_NEXT_BLOCK;
            }
                break;
            case BDEC_STATE::LOAD_NEXT_BLOCK:
                printf("[IPU] Load next block!\n");
                bdec.block_index++;
                if (bdec.block_index == 6)
                    bdec.state = BDEC_STATE::DONE;
                else
                    bdec.state = BDEC_STATE::BEGIN_DECODING;
                break;
            case BDEC_STATE::DONE:
            {
                printf("[IPU] BDEC done!\n");
                uint128_t quad;
                for (int i = 0; i < 8; i++)
                {
                    memcpy(quad._u8, bdec.blocks[0] + (i * 8), sizeof(int16_t) * 8);
                    bdec.out_fifo->f.push_back(quad);
                    memcpy(quad._u8, bdec.blocks[1] + (i * 8), sizeof(int16_t) * 8);
                    bdec.out_fifo->f.push_back(quad);
                }

                for (int i = 0; i < 8; i++)
                {
                    memcpy(quad._u8, bdec.blocks[2] + (i * 8), sizeof(int16_t) * 8);
                    bdec.out_fifo->f.push_back(quad);
                    memcpy(quad._u8, bdec.blocks[3] + (i * 8), sizeof(int16_t) * 8);
                    bdec.out_fifo->f.push_back(quad);
                }

                for (int i = 0; i < 8; i++)
                {
                    memcpy(quad._u8, bdec.blocks[4] + (i * 8), sizeof(int16_t) * 8);
                    bdec.out_fifo->f.push_back(quad);
                }

                for (int i = 0; i < 8; i++)
                {
                    memcpy(quad._u8, bdec.blocks[5] + (i * 8), sizeof(int16_t) * 8);
                    bdec.out_fifo->f.push_back(quad);
                }

                if (bdec.check_start_code)
                    bdec.state = BDEC_STATE::CHECK_START_CODE;
                else
                    return true;
            }
                break;
            case BDEC_STATE::CHECK_START_CODE:
            {
                uint32_t bits;
                if (in_FIFO.get_bits(bits, 8))
                {
                    if (!bits)
                    {
                        ctrl.start_code = true;
                        printf("[IPU] Start code detected!\n");
                    }
                    return true;
                }
                else
                    return false;
            }
        }
    }
}

void ImageProcessingUnit::inverse_scan(int16_t *block)
{
    int16_t temp[0x40];
    memcpy(temp, block, 0x40 * sizeof(int16_t));

    int id;
    for (int i = 0; i < 0x40; i++)
    {
        if (ctrl.alternate_scan)
            id = inverse_scan_alternate[i];
        else
            id = inverse_scan_zigzag[i];
        block[i] = temp[id];
    }
}

void ImageProcessingUnit::dequantize(int16_t *block)
{
    int q_scale;
    if (ctrl.nonlinear_Q_step)
        q_scale = quantizer_nonlinear[bdec.quantizer_step];
    else
        q_scale = quantizer_linear[bdec.quantizer_step];
    if (bdec.intra)
    {
        switch (ctrl.intra_DC_precision)
        {
            case 0:
                block[0] *= 8;
                break;
            case 1:
                block[0] *= 4;
                break;
            case 2:
                block[0] *= 2;
                break;
            default:
                printf("[IPU] Dequantize: Intra DC precision == 3!\n");
                block[0] = 0;
                break;
        }

        for (int i = 1; i < 0x40; i++)
        {
            int16_t sign;
            if (!block[i])
                sign = 0;
            else
            {
                if (block[i] > 0)
                    sign = 1;
                else
                    sign = (int16_t)0xFFFF;
            }

            block[i] *= (int16_t)intra_IQ[i] * q_scale * 2;
            block[i] /= 32;

            if (sign)
            {
                if (!(block[i] & 0x1))
                {
                    block[i] -= sign;
                    block[i] |= 1;
                }
            }
        }
    }
    else
    {
        for (int i = 0; i < 64; i++)
        {
            int16_t sign;
            if (!block[i])
                sign = 0;
            else
            {
                if (block[i] > 0)
                    sign = 1;
                else
                    sign = 0xFFFF;
            }

            block[i] = ((block[i] * 2) + sign) * (int16_t)nonintra_IQ[i] * q_scale;
            block[i] /= 32;

            if (sign)
            {
                if (!(block[i] & 0x1))
                {
                    block[i] -= sign;
                    block[i] |= 1;
                }
            }
        }
    }

    //Saturation step
    for (int i = 0; i < 64; i++)
    {
        if (block[i] > 2047)
            block[i] = 2047;
        if (block[i] < -2048)
            block[i] = -2048;
    }
}

//IDCT code here taken from mpeg2decode
//Copyright (C) 1996, MPEG Software Simulation Group. All Rights Reserved.

#ifndef PI
#	ifdef M_PI
#		define PI M_PI
#	else
#		define PI 3.14159265358979323846
#	endif
#endif
void ImageProcessingUnit::prepare_IDCT()
{
    int freq, time;
    double scale;

    for (freq=0; freq < 8; freq++)
    {
        scale = (freq == 0) ? sqrt(0.125) : 0.5;
        for (time=0; time<8; time++)
        {
            IDCT_table[freq][time] = scale*cos((PI/8.0)*freq*(time + 0.5));
        }
    }
}

void ImageProcessingUnit::perform_IDCT(const int16_t* pUV, int16_t* pXY)
{
    int i, j, k, v;
    double partial_product;
    double tmp[64];

    for (i=0; i<8; i++)
    {
        for (j=0; j<8; j++)
        {
            partial_product = 0.0;

            for (k=0; k<8; k++)
            {
                partial_product+= IDCT_table[k][j]*pUV[8*i+k];
            }

            tmp[8*i+j] = partial_product;
        }
    }

  /* Transpose operation is integrated into address mapping by switching
     loop order of i and j */

    for (j=0; j<8; j++)
    {
        for (i=0; i<8; i++)
        {
            partial_product = 0.0;

            for (k=0; k<8; k++)
            {
                partial_product+= IDCT_table[k][i]*tmp[8*k+j];
            }

            v = (int) floor(partial_product+0.5);
            pXY[8*i+j] = v;
        }
    }
}

//End IDCT code

bool ImageProcessingUnit::BDEC_read_coeffs()
{
    while (true)
    {
        switch (bdec.read_coeff_state)
        {
            case BDEC_Command::READ_COEFF::INIT:
                printf("[IPU] READ_COEFF Init!\n");
                bdec.read_diff_state = BDEC_Command::READ_DIFF::SIZE;
                bdec.subblock_index = 0;
                if (bdec.intra)
                {
                    bdec.subblock_index = 1;
                    bdec.read_coeff_state = BDEC_Command::READ_COEFF::READ_DC_DIFF;
                }
                else
                    bdec.read_coeff_state = BDEC_Command::READ_COEFF::CHECK_END;
                break;
            case BDEC_Command::READ_COEFF::READ_DC_DIFF:
                printf("[IPU] READ_COEFF Read DC diffs!\n");
                if (!BDEC_read_diff())
                    return false;
                bdec.cur_block[0] = (int16_t)(bdec.dc_predictor[bdec.cur_channel] + bdec.dc_diff);
                bdec.dc_predictor[bdec.cur_channel] = bdec.cur_block[0];
                bdec.read_coeff_state = BDEC_Command::READ_COEFF::CHECK_END;
                break;
            case BDEC_Command::READ_COEFF::CHECK_END:
                printf("[IPU] READ_COEFF Check end of block!\n");
            {
                uint32_t end = 0;
                if (!dct_coeff->get_end_of_block(in_FIFO, end))
                    return false;
                if (bdec.subblock_index && end)
                    bdec.read_coeff_state = BDEC_Command::READ_COEFF::SKIP_END;
                else
                    bdec.read_coeff_state = BDEC_Command::READ_COEFF::COEFF;
            }
                break;
            case BDEC_Command::READ_COEFF::COEFF:
                printf("[IPU] READ_COEFF Read coeffs!\n");
            {
                RunLevelPair pair;
                if (!bdec.subblock_index)
                {
                    if (!dct_coeff->get_runlevel_pair_dc(in_FIFO, pair, ctrl.MPEG1))
                        return false;
                }
                else
                {
                    if (!dct_coeff->get_runlevel_pair(in_FIFO, pair, ctrl.MPEG1))
                        return false;
                }
                printf("[IPU] Run: %d Level: %d\n", pair.run, pair.level);
                bdec.subblock_index += pair.run;

                if (bdec.subblock_index < 0x40)
                {
                    bdec.cur_block[bdec.subblock_index] = (int16_t)pair.level;
                }
                else
                {
                    Errors::die("[IPU] READ_COEFF Subblock index >= 0x40!\n");
                }
                bdec.subblock_index++;
                bdec.read_coeff_state = BDEC_Command::READ_COEFF::CHECK_END;
            }
                break;
            case BDEC_Command::READ_COEFF::SKIP_END:
                printf("[IPU] READ_COEFF Skip end!\n");
                if (!dct_coeff->get_skip_block(in_FIFO))
                    return false;
                return true;
        }
    }
}

bool ImageProcessingUnit::BDEC_read_diff()
{
    while (true)
    {
        switch (bdec.read_diff_state)
        {
            case BDEC_Command::READ_DIFF::SIZE:
                printf("[IPU] READ_DIFF SIZE!\n");
                if (bdec.cur_channel == 0)
                {
                    if (!lum_table.get_symbol(in_FIFO, bdec.dc_size))
                        return false;
                }
                else
                {
                    if (!chrom_table.get_symbol(in_FIFO, bdec.dc_size))
                        return false;
                }
                bdec.read_diff_state = BDEC_Command::READ_DIFF::DIFF;
                break;
            case BDEC_Command::READ_DIFF::DIFF:
                printf("[IPU] READ_DIFF DIFF!\n");
                if (!bdec.dc_size)
                    bdec.dc_diff = 0;
                else
                {
                    uint32_t result = 0;
                    if (!in_FIFO.get_bits(result, bdec.dc_size))
                        return false;

                    if (!in_FIFO.advance_stream(bdec.dc_size))
                        return false;

                    int16_t half_range = 1 << (bdec.dc_size - 1);
                    bdec.dc_diff = (int16_t)result;
                    if (bdec.dc_diff < half_range)
                        bdec.dc_diff += 1 - (2 * half_range);
                }
                return true;
        }
    }
}

void ImageProcessingUnit::process_VDEC()
{
    int table = command_option >> 26;
    switch (table)
    {
        case 0:
            printf("[IPU] MBAI\n");
            VDEC_table = &macroblock_increment;
            break;
        case 1:
            printf("[IPU] MBT\n");
            switch (ctrl.picture_type)
            {
                case 0x1:
                    printf("[IPU] I pic\n");
                    VDEC_table = &macroblock_I_pic;
                    break;
                case 0x2:
                    printf("[IPU] P pic\n");
                    VDEC_table = &macroblock_P_pic;
                    break;
                case 0x3:
                    printf("[IPU] B pic\n");
                    VDEC_table = &macroblock_B_pic;
                    break;
                default:
                    Errors::die("[IPU] Unrecognized Macroblock Type %d!\n", ctrl.picture_type);
            }
            break;
        case 2:
            printf("[IPU] MC\n");
            VDEC_table = &motioncode;
            break;
        default:
            Errors::die("[IPU] Unrecognized table id %d in VDEC!\n", table);
    }

    while (true)
    {
        switch (vdec_state)
        {
            case VDEC_STATE::ADVANCE:
                if (!in_FIFO.advance_stream(command_option & 0x3F))
                    return;
                vdec_state = VDEC_STATE::DECODE;
                break;
            case VDEC_STATE::DECODE:
                if (!VDEC_table->get_symbol(in_FIFO, command_output))
                    return;
                else
                    vdec_state = VDEC_STATE::DONE;
                break;
            case VDEC_STATE::DONE:
                printf("[IPU] VDEC done! Output: $%08X\n", command_output);
                finish_command();
                return;
        }
    }
}

void ImageProcessingUnit::process_FDEC()
{
    while (true)
    {
        switch (fdec_state)
        {
            case VDEC_STATE::ADVANCE:
                if (!in_FIFO.advance_stream(command_option & 0x3F))
                    return;
                fdec_state = VDEC_STATE::DECODE;
                break;
            case VDEC_STATE::DECODE:
                if (!in_FIFO.get_bits(command_output, 32))
                    return;
                fdec_state = VDEC_STATE::DONE;
                break;
            case VDEC_STATE::DONE:
                finish_command();
                printf("[IPU] FDEC result: $%08X\n", command_output);
                return;
        }
    }
}

bool ImageProcessingUnit::process_CSC()
{
    while (true)
    {
        switch (csc.state)
        {
            case CSC_STATE::BEGIN:
                if (csc.macroblocks)
                {
                    csc.state = CSC_STATE::READ;
                    csc.block_index = 0;
                }
                else
                    csc.state = CSC_STATE::DONE;
                break;
            case CSC_STATE::READ:
                if (csc.block_index == BLOCK_SIZE)
                    csc.state = CSC_STATE::CONVERT;
                else
                {
                    uint32_t value;
                    if (!in_FIFO.get_bits(value, 8))
                        return false;
                    in_FIFO.advance_stream(8);
                    csc.block[csc.block_index] = value & 0xFF;
                    csc.block_index++;
                }
                break;
            case CSC_STATE::CONVERT:
            {
                uint32_t pixels[0x100];

                uint8_t* lum_block = csc.block;
                uint8_t* cb_block = csc.block + 0x100;
                uint8_t* cr_block = csc.block + 0x140;

                uint32_t alpha_thresh0 = (TH0 & 0xFF) | ((TH0 & 0xFF) << 8) | ((TH0 & 0xFF) << 16);
                uint32_t alpha_thresh1 = (TH1 & 0xFF) | ((TH1 & 0xFF) << 8) | ((TH1 & 0xFF) << 16);

                for (int i = 0; i < 16; i++)
                {
                    for (int j = 0; j < 16; j++)
                    {
                        int index = j + (i * 16);
                        float lum = lum_block[index];
                        float cb = cb_block[crcb_map[index]];
                        float cr = cr_block[crcb_map[index]];

                        float r = lum + 1.402f * (cr - 128);
                        float g = lum - 0.34414f * (cb - 128) - 0.71414f * (cr - 128);
                        float b = lum + 1.772f * (cb - 128);

                        if (r < 0)
                            r = 0;
                        if (r > 255)
                            r = 255;
                        if (g < 0)
                            g = 0;
                        if (g > 255)
                            g = 255;
                        if (b < 0)
                            b = 0;
                        if (b > 255)
                            b = 255;

                        uint32_t color = (uint8_t)r;
                        color |= ((uint8_t)g) << 8;
                        color |= ((uint8_t)b) << 16;

                        uint32_t alpha;
                        if (r < (TH0 & 0xFF) && g < ((TH0 >> 8) & 0xFF) && b < ((TH0 >> 16) & 0xFF))
                            alpha = 0;
                        else if (r < (TH1 & 0xFF) && g < ((TH1 >> 8) & 0xFF) && b < ((TH1 >> 16) & 0xFF))
                            alpha = 1 << 30;
                        else
                            alpha = 1 << 31;

                        pixels[index] = color | alpha;
                        //printf("Pixel: $%08X (%d, %d)\n", pixels[index], i, j);
                    }
                }

                uint128_t quad;
                if (csc.use_RGB16)
                {
                    //We must convert from RGB32 to RGB16.
                    //It's worth noting that bit 30 is the alpha bit for RGB16, not bit 31.
                    //TODO: Figure out how dithering works. It uses "pixel position"
                    for (int i = 0; i < 0x100 / 8; i++)
                    {
                        for (int j = 0; j < 8; j++)
                        {
                            uint32_t color32 = pixels[j + (i * 8)];
                            uint16_t color16 = (color32 >> 3) & 0x1F;
                            color16 |= ((color32 >> 11) & 0x1F) << 5;
                            color16 |= ((color32 >> 19) & 0x1F) << 10;
                            color16 |= ((color32 >> 30) & 0x1) << 15;
                            quad._u16[j] = color16;
                        }
                        out_FIFO.f.push_back(quad);
                    }
                }
                else
                {
                    for (int i = 0; i < 0x100 / 4; i++)
                    {
                        for (int j = 0; j < 4; j++)
                        {
                            quad._u32[j] = pixels[j + (i * 4)];
                        }
                        out_FIFO.f.push_back(quad);
                    }
                }
                dmac->set_DMA_request(IPU_FROM);
                csc.macroblocks--;
                csc.state = CSC_STATE::BEGIN;
            }
                break;
            case CSC_STATE::DONE:
                printf("[IPU] CSC done!\n");
                return true;
        }
    }
}

uint64_t ImageProcessingUnit::read_command()
{
    uint64_t reg = 0;
    reg |= command_output;
    reg |= (uint64_t)command_decoding << 63UL;
    return reg;
}

uint32_t ImageProcessingUnit::read_control()
{
    uint32_t reg = 0;
    reg |= in_FIFO.f.size();
    reg |= (ctrl.coded_block_pattern & 0x3F) << 8;
    reg |= ctrl.error_code << 14;
    reg |= ctrl.start_code << 15;
    reg |= ctrl.intra_DC_precision << 16;
    reg |= ctrl.alternate_scan << 20;
    reg |= ctrl.intra_VLC_table << 21;
    reg |= ctrl.nonlinear_Q_step << 22;
    reg |= ctrl.MPEG1 << 23;
    reg |= ctrl.picture_type << 24;
    reg |= ctrl.busy << 31;
    return reg;
}

uint32_t ImageProcessingUnit::read_BP()
{
    uint32_t reg = 0;
    uint8_t fifo_size = in_FIFO.f.size();

    //Check for FP bit
    if (in_FIFO.bit_pointer && fifo_size)
    {
        reg |= 1 << 16;
        fifo_size--;
    }
    reg |= in_FIFO.bit_pointer;
    reg |= fifo_size << 8;
    printf("[IPU] Read BP: $%08X\n", reg);
    return reg;
}

uint64_t ImageProcessingUnit::read_top()
{
    uint64_t reg = 0;
    int max_bits = (in_FIFO.f.size() * 128) - in_FIFO.bit_pointer;
    if (max_bits > 32)
        max_bits = 32;
    uint32_t next_data;
    in_FIFO.get_bits(next_data, max_bits);
    reg |= next_data << (32 - max_bits);
    reg |= (uint64_t)command_decoding << 63UL;
    return reg;
}

void ImageProcessingUnit::write_command(uint32_t value)
{
    printf("[IPU] Write command: $%08X\n", value);
    if (!ctrl.busy)
    {
        ctrl.busy = true;
        command = (value >> 28);
        command_option = value & ~0xF0000000;
        ctrl.error_code = false;
        ctrl.start_code = false;
        switch (command)
        {
            case 0x00:
                printf("[IPU] BCLR\n");
                in_FIFO.reset();
                in_FIFO.bit_pointer = command_option & 0x7F;
                finish_command();
                break;
            case 0x01:
                printf("[IPU] IDEC\n");
                idec.state = IDEC_STATE::DELAY;
                idec.delay = 1000;
                idec.macro_type = 0;
                idec.qsc = (command_option >> 16) & 0x1F;
                idec.decodes_dct = command_option & (1 << 24);
                idec.blocks_decoded = 0;
                csc.use_RGB16 = command_option & (1 << 27);
                break;
            case 0x02:
                printf("[IPU] BDEC\n");
                bdec.state = BDEC_STATE::ADVANCE;
                bdec.out_fifo = &out_FIFO;
                ctrl.coded_block_pattern = 0x3F;
                bdec.block_index = 0;
                bdec.cur_channel = 0;
                bdec.quantizer_step = (command_option >> 16) & 0x1F;
                bdec.reset_dc = command_option & (1 << 26);
                bdec.intra = command_option & (1 << 27);
                bdec.check_start_code = true;
                break;
            case 0x03:
                printf("[IPU] VDEC\n");
                command_decoding = true;
                vdec_state = VDEC_STATE::ADVANCE;
                break;
            case 0x04:
                printf("[IPU] FDEC\n");
                command_decoding = true;
                fdec_state = VDEC_STATE::ADVANCE;
                break;
            case 0x05:
                printf("[IPU] SETIQ\n");
                bytes_left = 64;
                break;
            case 0x06:
                printf("[IPU] SETVQ\n");
                bytes_left = 32;
                break;
            case 0x07:
                printf("[IPU] CSC\n");
                csc.state = CSC_STATE::BEGIN;
                csc.macroblocks = command_option & 0x7FF;
                csc.use_RGB16 = command_option & (1 << 27);
                break;
            case 0x09:
                printf("[IPU] SETTH\n");
                TH0 = command_option & 0x1FF;
                TH1 = (command_option >> 16) & 0x1FF;
                finish_command();
                break;
        }
    }
    else
    {
        Errors::die("[IPU] Error - command sent while busy!\n");
    }
}

void ImageProcessingUnit::write_control(uint32_t value)
{
    printf("[IPU] Write control: $%08X\n", value);
    ctrl.intra_DC_precision = (value >> 16) & 0x3;
    ctrl.alternate_scan = value & (1 << 20);
    ctrl.intra_VLC_table = value & (1 << 21);
    ctrl.nonlinear_Q_step = value & (1 << 22);
    ctrl.MPEG1 = value & (1 << 23);
    ctrl.picture_type = (value >> 24) & 0x7;
    if (value & (1 << 30))
    {
        ctrl.busy = false;
        command_decoding = false;
        command = 0;
        in_FIFO.reset();
        out_FIFO.reset();
    }
}

bool ImageProcessingUnit::can_read_FIFO()
{
    return out_FIFO.f.size() > 0;
}

bool ImageProcessingUnit::can_write_FIFO()
{
    return in_FIFO.f.size() < 8;
}

uint128_t ImageProcessingUnit::read_FIFO()
{
    uint128_t quad = out_FIFO.f.front();
<<<<<<< HEAD
    out_FIFO.f.pop_front();
=======
    out_FIFO.f.pop();
    if (!out_FIFO.f.size())
        dmac->clear_DMA_request(IPU_FROM);
>>>>>>> 0d2e3f3b
    return quad;
}

void ImageProcessingUnit::write_FIFO(uint128_t quad)
{
    printf("[IPU] Write FIFO: $%08X_%08X_%08X_%08X\n", quad._u32[3], quad._u32[2], quad._u32[1], quad._u32[0]);
    dmac->clear_DMA_request(IPU_TO);
    if (in_FIFO.f.size() >= 8)
    {
        Errors::die("[IPU] Error: data sent to IPU exceeding FIFO limit!\n");
    }
    in_FIFO.f.push_back(quad);
    in_FIFO.bit_cache_dirty = true;
}<|MERGE_RESOLUTION|>--- conflicted
+++ resolved
@@ -1168,13 +1168,9 @@
 uint128_t ImageProcessingUnit::read_FIFO()
 {
     uint128_t quad = out_FIFO.f.front();
-<<<<<<< HEAD
     out_FIFO.f.pop_front();
-=======
-    out_FIFO.f.pop();
     if (!out_FIFO.f.size())
         dmac->clear_DMA_request(IPU_FROM);
->>>>>>> 0d2e3f3b
     return quad;
 }
 
