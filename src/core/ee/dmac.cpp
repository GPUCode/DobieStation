#include <algorithm>
#include <cstdio>
#include <cstdlib>
#include "dmac.hpp"

#include "../emulator.hpp"
#include "../errors.hpp"

const char* DMAC::CHAN(int index)
{
    const char* channels[] = {"VIF0", "VIF1", "GIF", "IPU_FROM", "IPU_TO",
                              "SIF0", "SIF1", "SIF2", "SPR_FROM", "SPR_TO"};
    return channels[index];
}

DMAC::DMAC(EmotionEngine* cpu, Emulator* e, GraphicsInterface* gif, ImageProcessingUnit* ipu, SubsystemInterface* sif,
           VectorInterface* vif0, VectorInterface* vif1, VectorUnit* vu0, VectorUnit* vu1) :
    RDRAM(nullptr), scratchpad(nullptr), cpu(cpu), e(e), gif(gif), ipu(ipu), sif(sif), vif0(vif0), vif1(vif1), vu0(vu0), vu1(vu1)
{
    channels[VIF0].func = &DMAC::process_VIF0;
    channels[VIF1].func = &DMAC::process_VIF1;
    channels[GIF].func = &DMAC::process_GIF;
    channels[IPU_FROM].func = &DMAC::process_IPU_FROM;
    channels[IPU_TO].func = &DMAC::process_IPU_TO;
    channels[EE_SIF0].func = &DMAC::process_SIF0;
    channels[EE_SIF1].func = &DMAC::process_SIF1;
    channels[SPR_FROM].func = &DMAC::process_SPR_FROM;
    channels[SPR_TO].func = &DMAC::process_SPR_TO;
}

void DMAC::reset(uint8_t* RDRAM, uint8_t* scratchpad)
{
    this->RDRAM = RDRAM;
    this->scratchpad = scratchpad;
    master_disable = 0x1201; //SCPH-39001 requires this value to be set, possibly other BIOSes too
    control.master_enable = false;
    mfifo_empty_triggered = false;
    PCR = 0;
    STADR = 0;

    active_channel = nullptr;
    queued_channels.clear();

    for (int i = 0; i < 15; i++)
    {
        channels[i].started = false;
        channels[i].control = 0;
        channels[i].dma_req = false;
        channels[i].index = i;
        interrupt_stat.channel_mask[i] = false;
        interrupt_stat.channel_stat[i] = false;
    }

    //SPR channels don't have a FIFO, so they can always run when started
    channels[SPR_FROM].dma_req = true;
    channels[SPR_TO].dma_req = true;

    channels[IPU_TO].dma_req = true;
    channels[EE_SIF1].dma_req = true;

    channels[VIF0].dma_req = true;
    channels[VIF1].dma_req = true;
}

uint128_t DMAC::fetch128(uint32_t addr)
{
    if (addr & (1 << 31))
    {
        addr &= 0x3FF0;
        return *(uint128_t*)&scratchpad[addr];
    }
    else if (addr >= 0x11000000 && addr < 0x11010000)
    {
        if (addr < 0x11004000)
        {
            return vu0->read_instr<uint128_t>(addr);
        }
        if (addr < 0x11008000)
        {
            return vu0->read_data<uint128_t>(addr);
        }
        if (addr < 0x1100C000)
        {
            return vu1->read_instr<uint128_t>(addr);
        }
        return vu1->read_data<uint128_t>(addr);
    }
    else
    {
        addr &= 0x01FFFFF0;
        return *(uint128_t*)&RDRAM[addr];
    }
}

void DMAC::store128(uint32_t addr, uint128_t data)
{
    if (addr & (1 << 31))
    {
        addr &= 0x3FF0;
        *(uint128_t*)&scratchpad[addr] = data;
    }
    else if (addr >= 0x11000000 && addr < 0x11010000)
    {
        if (addr < 0x11004000)
        {
            vu0->write_instr<uint128_t>(addr, data);
            return;
        }
        if (addr < 0x11008000)
        {
            vu0->write_data<uint128_t>(addr, data);
            return;
        }
        if (addr < 0x1100C000)
        {
            vu1->write_instr<uint128_t>(addr, data);
            return;
        }
        vu1->write_data<uint128_t>(addr, data);
        return;
    }
    else
    {
        addr &= 0x01FFFFF0;
        *(uint128_t*)&RDRAM[addr] = data;
    }
}

void DMAC::run(int cycles)
{
    if (!control.master_enable || (master_disable & (1 << 16)))
        return;
    while (cycles > 0)
    {
        cycles -= 8;
        if (!active_channel)
            break;

        (this->*active_channel->func)(0);
    }
}

//mfifo_handler will return false if the MFIFO is empty and the MFIFO is in use. Otherwise it returns true
bool DMAC::mfifo_handler(int index)
{
    if (control.mem_drain_channel - 1 == index)
    {
        uint8_t id = (channels[index].control >> 28) & 0x7;

        channels[index].tag_address = RBOR | (channels[index].tag_address & RBSR);

        uint32_t addr = channels[index].tag_address;

        //Don't mask the MADR on REFE/REF/REFS as they don't follow the tag, so likely outside the MFIFO
        if (channels[index].quadword_count)
        {
            if (id != 0 && id != 3 && id != 4)
                channels[index].address = RBOR | (channels[index].address & RBSR);

            addr = channels[index].address;
        }

        if (addr == channels[SPR_FROM].address)
        {
            if (!mfifo_empty_triggered)
            {
                interrupt_stat.channel_stat[MFIFO_EMPTY] = true;
                int1_check();
                mfifo_empty_triggered = true;
                printf("[DMAC] MFIFO Empty\n");
            }
            //Continue transfer if using a reference and there's QWC left
            if (channels[index].quadword_count && (id == 0 || id == 3 || id == 4))
                return true;
            else
                return false;
        }
        mfifo_empty_triggered = false;
    }

    return true;
}

void DMAC::transfer_end(int index)
{
    printf("[DMAC] %s transfer ended\n", CHAN(index));
    channels[index].control &= ~0x100;
    channels[index].started = false;
    interrupt_stat.channel_stat[index] = true;
    int1_check();
    deactivate_channel(index);
}

void DMAC::int1_check()
{
    bool int1_signal = false;
    for (int i = 0; i < 15; i++)
    {
        if (interrupt_stat.channel_stat[i] & interrupt_stat.channel_mask[i])
        {
            int1_signal = true;
            break;
        }
    }
    cpu->set_int1_signal(int1_signal);
}

void DMAC::process_VIF0(int cycles)
{
    if (channels[VIF0].quadword_count)
    {
        int quads_to_transfer = std::min(channels[VIF0].quadword_count, 8U);
        int count = 0;
        while (count < quads_to_transfer)
        {
            if (!vif0->feed_DMA(fetch128(channels[VIF0].address)))
                break;
            advance_source_dma(VIF0);
            count++;
        }
    }
    if (!channels[VIF0].quadword_count)
    {
        if (channels[VIF0].tag_end)
        {
            transfer_end(VIF0);
            return;
        }
        else
        {
            uint128_t DMAtag = fetch128(channels[VIF0].tag_address);
            if (channels[VIF0].control & (1 << 6))
            {
                if (!vif0->transfer_DMAtag(DMAtag))
                {
                    arbitrate();
                    return;
                }
            }
            handle_source_chain(VIF0);
        }
    }
    else
        arbitrate();
}

void DMAC::process_VIF1(int cycles)
{
    if (channels[VIF1].quadword_count)
    {
        int quads_to_transfer = std::min(channels[VIF1].quadword_count, 8U);
        int count = 0;
        while (count < quads_to_transfer)
        {
            if (channels[VIF1].control & 0x1)
                if (!vif1->feed_DMA(fetch128(channels[VIF1].address)))
                    break;
            advance_source_dma(VIF1);
            count++;
        }
    }
    if (!channels[VIF1].quadword_count)
    {
        if (channels[VIF1].tag_end)
        {
            transfer_end(VIF1);
            return;
        }
        else
        {
            if (!mfifo_handler(VIF1))
            {
                arbitrate();
                return;
            }
            uint128_t DMAtag = fetch128(channels[VIF1].tag_address);
            if (channels[VIF1].control & (1 << 6))
            {
                if (!vif1->transfer_DMAtag(DMAtag))
                {
                    arbitrate();
                    return;
                }
            }
            handle_source_chain(VIF1);
        }
    }
    else
        arbitrate();
    /*while (cycles)
    {
        if (!mfifo_handler(VIF1))
            return;
        cycles--;
        if (channels[VIF1].quadword_count)
        {
            if (channels[VIF1].control & 0x1)
            {
                if (control.stall_dest_channel == 1 && channels[VIF1].can_stall_drain)
                {
                    if (channels[VIF1].address + (8 * 16) > STADR)
                        return;
                }
                if (!vif1->feed_DMA(fetch128(channels[VIF1].address)))
                    return;

                advance_source_dma(VIF1);
            }
            else
            {
                channels[VIF1].quadword_count--;
                channels[VIF1].address += 16;
            }
        }
        else
        {
            if (channels[VIF1].tag_end)
            {
                transfer_end(VIF1);
                return;
            }
            else
            {
                uint128_t DMAtag = fetch128(channels[VIF1].tag_address);
                if (channels[VIF1].control & (1 << 6))
                {
                    if (!vif1->transfer_DMAtag(DMAtag))
                        return;
                }
                handle_source_chain(VIF1);
            }
        }
    }*/
}

void DMAC::process_GIF(int cycles)
{
    if (channels[GIF].quadword_count)
    {
        int quads_to_transfer = std::min(channels[GIF].quadword_count, 8U);
        int count = 0;
        while (count < quads_to_transfer)
        {
            gif->send_PATH3(fetch128(channels[GIF].address));
            advance_source_dma(GIF);
            count++;
            if (gif->path3_done())
            {
                arbitrate();
                return;
            }
        }
    }
    gif->intermittent_check();
    if (!channels[GIF].quadword_count)
    {
        if (channels[GIF].tag_end)
        {
            transfer_end(GIF);
            gif->deactivate_PATH(3);
        }
        else
        {
            if (!mfifo_handler(GIF))
            {
                arbitrate();
                return;
            }
            handle_source_chain(GIF);
        }
    }
    else
        arbitrate();

    /*while (cycles)
    {
        if (!mfifo_handler(GIF))
            return;
        cycles--;
        if (channels[GIF].quadword_count)
        {
            gif->request_PATH(3, false);
            if (gif->path_active(3) && !gif->fifo_full() && !gif->fifo_draining())
            {
                if (control.stall_dest_channel == 2 && channels[GIF].can_stall_drain)
                {
                    if (channels[GIF].address + (8 * 16) > STADR)
                    {
                        gif->dma_waiting(true);
                        return;
                    }
                }
                //printf("Sending GIF PATH3 DMA\n");
                gif->dma_waiting(false);

                gif->send_PATH3(fetch128(channels[GIF].address));

                advance_source_dma(GIF);
                //Do this to get the timing right for PATH3 masking
                //might make GIF run a little slower if there's lots of tiny packets, but unlikely
                if (gif->path3_done())
                    return;
            }
            else
            {
                gif->dma_waiting(true);
                return;
            }
        }
        else
        {
            if (channels[GIF].tag_end)
            {
                transfer_end(GIF);
                gif->deactivate_PATH(3);
                return;
            }
            else
            {
                handle_source_chain(GIF);
            }
        }
    }*/
}

void DMAC::process_IPU_FROM(int cycles)
{
    if (channels[IPU_FROM].quadword_count)
    {
        int quads_to_transfer = std::min(channels[IPU_FROM].quadword_count, 8U);
        int count = 0;
        while (count < quads_to_transfer)
        {
            if (!ipu->can_read_FIFO())
                break;
            uint128_t data = ipu->read_FIFO();
            store128(channels[IPU_FROM].address, data);

            channels[IPU_FROM].address += 16;
            channels[IPU_FROM].quadword_count--;

            if (control.stall_source_channel == 3)
                STADR = channels[IPU_FROM].address;
        }
    }
    if (!channels[IPU_FROM].quadword_count)
    {
        if (channels[IPU_FROM].tag_end)
            transfer_end(IPU_FROM);
        else
        {
            Errors::die("[DMAC] IPU_FROM uses dest chain!\n");
        }
    }
    else
        arbitrate();
}

void DMAC::process_IPU_TO(int cycles)
{
    if (channels[IPU_TO].quadword_count)
    {
        int quads_to_transfer = std::min(channels[IPU_TO].quadword_count, 8U);
        int count = 0;
        while (count < quads_to_transfer)
        {
            if (!ipu->can_write_FIFO())
                break;
            ipu->write_FIFO(fetch128(channels[IPU_TO].address));
            advance_source_dma(IPU_TO);
            count++;
        }
    }
    if (!channels[IPU_TO].quadword_count)
    {
        if (channels[IPU_TO].tag_end)
            transfer_end(IPU_TO);
        else
            handle_source_chain(IPU_TO);
    }
    else
        arbitrate();
}

void DMAC::process_SIF0(int cycles)
{
    int quads_to_transfer = std::min({channels[EE_SIF0].quadword_count, 8U, sif->get_SIF0_size() / 4U});
    int count = 0;
    while (count < quads_to_transfer)
    {
        for (int i = 0; i < 4; i++)
        {
            uint32_t word = sif->read_SIF0();
            e->write32(channels[EE_SIF0].address + (i * 4), word);
        }
        advance_dest_dma(EE_SIF0);
        count++;
    }

    if (!channels[EE_SIF0].quadword_count)
    {
        if (channels[EE_SIF0].tag_end)
        {
            transfer_end(EE_SIF0);
            return;
        }
        else if (sif->get_SIF0_size() >= 2)
        {
            uint64_t DMAtag = sif->read_SIF0();
            DMAtag |= (uint64_t)sif->read_SIF0() << 32;
            printf("[DMAC] SIF0 tag: $%08lX_%08lX\n", DMAtag >> 32, DMAtag & 0xFFFFFFFF);

            channels[EE_SIF0].quadword_count = DMAtag & 0xFFFF;
            channels[EE_SIF0].address = DMAtag >> 32;

            channels[EE_SIF0].tag_id = (DMAtag >> 28) & 0x7;

            bool IRQ = (DMAtag & (1UL << 31));
            bool TIE = channels[EE_SIF0].control & (1 << 7);
            if (channels[EE_SIF0].tag_id == 7 || (IRQ && TIE))
                channels[EE_SIF0].tag_end = true;

            channels[EE_SIF0].control &= 0xFFFF;
            channels[EE_SIF0].control |= DMAtag & 0xFFFF0000;
            arbitrate();
        }
    }
    else
        arbitrate();

    /*while (cycles)
    {
        cycles--;
        if (channels[EE_SIF0].quadword_count)
        {
            if (sif->get_SIF0_size() >= 4)
            {
                uint128_t quad;
                for (int i = 0; i < 4; i++)
<<<<<<< HEAD
                {
                    uint32_t word = sif->read_SIF0();
                    e->write32(channels[EE_SIF0].address + (i * 4), word);
                }
                advance_dest_dma(EE_SIF0);
=======
                    quad._u32[i] = sif->read_SIF0();
                store128(channels[SIF0].address, quad);
                advance_dest_dma(SIF0);
>>>>>>> 6dfb573d
            }
            else
                return;
        }
        else
        {
            if (channels[EE_SIF0].tag_end)
            {
                transfer_end(EE_SIF0);
                return;
            }
            else if (sif->get_SIF0_size() >= 2)
            {
                uint64_t DMAtag = sif->read_SIF0();
                DMAtag |= (uint64_t)sif->read_SIF0() << 32;
                printf("[DMAC] SIF0 tag: $%08lX_%08lX\n", DMAtag >> 32, DMAtag & 0xFFFFFFFF);

                channels[EE_SIF0].quadword_count = DMAtag & 0xFFFF;
                channels[EE_SIF0].address = DMAtag >> 32;

                channels[EE_SIF0].tag_id = (DMAtag >> 28) & 0x7;

                bool IRQ = (DMAtag & (1UL << 31));
                bool TIE = channels[EE_SIF0].control & (1 << 7);
                if (channels[EE_SIF0].tag_id == 7 || (IRQ && TIE))
                    channels[EE_SIF0].tag_end = true;

                channels[EE_SIF0].control &= 0xFFFF;
                channels[EE_SIF0].control |= DMAtag & 0xFFFF0000;
            }
        }
    }*/
}

void DMAC::process_SIF1(int cycles)
{
    if (channels[EE_SIF1].quadword_count)
    {
        int quads_to_transfer = std::min(channels[EE_SIF1].quadword_count, 8U);
        int count = 0;
        while (count < quads_to_transfer)
        {
            sif->write_SIF1(fetch128(channels[EE_SIF1].address));
            advance_source_dma(EE_SIF1);
            count++;
        }
    }
    if (!channels[EE_SIF1].quadword_count)
    {
        if (channels[EE_SIF1].tag_end)
            transfer_end(EE_SIF1);
        else
            handle_source_chain(EE_SIF1);
    }
    /*while (cycles)
    {
        cycles--;
        if (channels[EE_SIF1].quadword_count)
        {
            if (control.stall_dest_channel == 3 && channels[EE_SIF1].can_stall_drain)
            {
                if (channels[EE_SIF1].address + (8 * 16) > STADR)
                    return;
            }
            if (sif->get_SIF1_size() <= SubsystemInterface::MAX_FIFO_SIZE - 4)
            {
                sif->write_SIF1(fetch128(channels[EE_SIF1].address));

                advance_source_dma(EE_SIF1);
            }
            else
                return;
        }
        else
        {
            if (channels[EE_SIF1].tag_end)
            {
                transfer_end(EE_SIF1);
                return;
            }
            else
                handle_source_chain(EE_SIF1);
        }
    }*/
}

void DMAC::process_SPR_FROM(int cycles)
{
    if (channels[SPR_FROM].quadword_count)
    {
        int quads_to_transfer = std::min(channels[SPR_FROM].quadword_count, 8U);
        int count = 0;
        while (count < quads_to_transfer)
        {
            printf("QWC: %d\n", channels[SPR_FROM].quadword_count);
            if (control.mem_drain_channel != 0)
            {
                channels[SPR_FROM].address = RBOR | (channels[SPR_FROM].address & RBSR);
            }
            uint128_t DMAData = fetch128(channels[SPR_FROM].scratchpad_address | (1 << 31));
            store128(channels[SPR_FROM].address, DMAData);

            channels[SPR_FROM].scratchpad_address += 16;
            advance_dest_dma(SPR_FROM);
            count++;

            if (((channels[SPR_FROM].control >> 2) & 0x3) == 0x2)
            {
                channels[SPR_FROM].interleaved_qwc--;
                if (!channels[SPR_FROM].interleaved_qwc)
                {
                    channels[SPR_FROM].interleaved_qwc = SQWC.transfer_qwc;
                    channels[SPR_FROM].address += SQWC.skip_qwc * 16;
                    arbitrate();
                    break;
                }
            }

            if (control.mem_drain_channel != 0)
                channels[SPR_FROM].address = RBOR | (channels[SPR_FROM].address & RBSR);
        }
    }
    if (!channels[SPR_FROM].quadword_count)
    {
        if (channels[SPR_FROM].tag_end)
        {
            transfer_end(SPR_FROM);
            return;
        }
        else
        {
            uint128_t DMAtag = fetch128(channels[SPR_FROM].scratchpad_address | (1 << 31));
            printf("[DMAC] SPR_FROM tag: $%08X_%08X\n", DMAtag._u32[1], DMAtag._u32[0]);

            channels[SPR_FROM].quadword_count = DMAtag._u32[0] & 0xFFFF;
            channels[SPR_FROM].address = DMAtag._u32[1];
            channels[SPR_FROM].scratchpad_address += 16;
            channels[SPR_FROM].scratchpad_address &= 0x3FFF;

            channels[SPR_FROM].tag_id = (DMAtag._u32[0] >> 28) & 0x7;

            bool IRQ = (DMAtag._u32[0] & (1UL << 31));
            bool TIE = channels[SPR_FROM].control & (1 << 7);
            if (channels[SPR_FROM].tag_id == 7 || (IRQ && TIE))
                channels[SPR_FROM].tag_end = true;

            channels[SPR_FROM].control &= 0xFFFF;
            channels[SPR_FROM].control |= DMAtag._u32[0] & 0xFFFF0000;
            arbitrate();
        }
    }
}

void DMAC::process_SPR_TO(int cycles)
{
    if (channels[SPR_TO].quadword_count)
    {
        int quads_to_transfer = std::min(channels[SPR_TO].quadword_count, 8U);
        int count = 0;
        while (count < quads_to_transfer)
        {
            uint128_t DMAData = fetch128(channels[SPR_TO].address);
            store128(channels[SPR_TO].scratchpad_address | (1 << 31), DMAData);
            channels[SPR_TO].scratchpad_address += 16;

            advance_source_dma(SPR_TO);
            count++;

            //Interleave mode
            if (((channels[SPR_TO].control >> 2) & 0x3) == 0x2)
            {
                channels[SPR_TO].interleaved_qwc--;
                if (!channels[SPR_TO].interleaved_qwc)
                {
                    channels[SPR_TO].interleaved_qwc = SQWC.transfer_qwc;
                    channels[SPR_TO].address += SQWC.skip_qwc * 16;

                    //On interleave boundaries, always arbitrate
                    arbitrate();
                    break;
                }
            }
        }
    }
    if (!channels[SPR_TO].quadword_count)
    {
        if (channels[SPR_TO].tag_end)
            transfer_end(SPR_TO);
        else
        {
            uint128_t DMAtag = fetch128(channels[SPR_TO].tag_address);
            if (channels[SPR_TO].control & (1 << 6))
            {
                store128(channels[SPR_TO].scratchpad_address | (1 << 31), DMAtag);
                channels[SPR_TO].scratchpad_address += 16;
            }
            handle_source_chain(SPR_TO);
        }
    }
}

void DMAC::advance_source_dma(int index)
{
    int mode = (channels[index].control >> 2) & 0x3;

    channels[index].address += 16;
    channels[index].quadword_count--;

    if (mode == 1) //Chain
    {
        switch (channels[index].tag_id)
        {
            case 1: //CNT
                channels[index].tag_address = channels[index].address;
                break;
            default: 
                break;
        }
    }
}

void DMAC::advance_dest_dma(int index)
{
    int mode = (channels[index].control >> 2) & 0x3;

    channels[index].address += 16;
    channels[index].quadword_count--;

    //Update stall address if we're not in chain mode or the tag id is cnts
    if (mode != 1 || channels[index].tag_id == 0)
    {
        //SIF0 source stall drain
        if (index == 5 && control.stall_source_channel == 1)
            STADR = channels[index].address;
        //SPR_FROM source stall drain
        if (index == 8 && control.stall_source_channel == 2)
            STADR = channels[index].address;
    }
}

void DMAC::handle_source_chain(int index)
{
    uint128_t quad = fetch128(channels[index].tag_address);
    uint64_t DMAtag = quad._u64[0];
    //printf("[DMAC] Ch.%d Source DMAtag read $%08X: $%08X_%08X\n", index, channels[index].tag_address, DMAtag >> 32, DMAtag & 0xFFFFFFFF);

    //Change CTRL to have the upper 16 bits equal to bits 16-31 of the most recently read DMAtag
    channels[index].control &= 0xFFFF;
    channels[index].control |= DMAtag & 0xFFFF0000;

    uint16_t quadword_count = DMAtag & 0xFFFF;
    uint32_t addr = (DMAtag >> 32) & 0xFFFFFFF0;
    bool IRQ_after_transfer = DMAtag & (1UL << 31);
    bool TIE = channels[index].control & (1 << 7);
    int PCR_toggle = (DMAtag >> 26) & 0x3;
    channels[index].tag_id = (DMAtag >> 28) & 0x7;
    channels[index].quadword_count = quadword_count;
    channels[index].can_stall_drain = false;
    switch (channels[index].tag_id)
    {
        case 0:
            //refe
            channels[index].address = addr;
            channels[index].tag_address += 16;
            channels[index].tag_end = true;
            break;
        case 1:
            //cnt
            channels[index].address = channels[index].tag_address + 16;
            channels[index].tag_address = channels[index].address;
            break;
        case 2:
            //next
            channels[index].address = channels[index].tag_address + 16;
            channels[index].tag_address = addr;
            break;
        case 3:
            //ref
            channels[index].address = addr;
            channels[index].tag_address += 16;
            break;
        case 4:
            //refs
            channels[index].address = addr;
            channels[index].tag_address += 16;
            channels[index].can_stall_drain = true;
            break;
        case 5:
        {
            //call
            channels[index].address = channels[index].tag_address + 16;

            int asp = (channels[index].control >> 4) & 0x3;
            uint32_t saved_addr = channels[index].address + (channels[index].quadword_count << 4);
            switch (asp)
            {
                case 0:
                    channels[index].tag_save0 = saved_addr;
                    break;
                case 1:
                    channels[index].tag_save1 = saved_addr;
                    break;
                case 2:
                    Errors::die("[DMAC] DMAtag 'call' sent when ASP == 2!\n");
            }
            asp++;
            channels[index].control &= ~(0x3 << 4);
            channels[index].control |= asp << 4;

            channels[index].tag_address = addr;
        }
            break;
        case 6:
        {
            //ret
            channels[index].address = channels[index].tag_address + 16;
            int asp = (channels[index].control >> 4) & 0x3;
            switch (asp)
            {
                case 0:
                    channels[index].tag_end = true;
                    break;
                case 1:
                    channels[index].tag_address = channels[index].tag_save0;
                    asp--;
                    break;
                case 2:
                    channels[index].tag_address = channels[index].tag_save1;
                    asp--;
                    break;
            }
            channels[index].control &= ~(0x3 << 4);
            channels[index].control |= asp << 4;
        }
            break;
        case 7:
            //end
            channels[index].address = channels[index].tag_address + 16;
            channels[index].tag_end = true;
            break;
        default:
            Errors::die("[DMAC] Unrecognized source chain DMAtag id %d", channels[index].tag_id);
    }
    if (IRQ_after_transfer && TIE)
        channels[index].tag_end = true;
    //printf("New address: $%08X\n", channels[index].address);
    //printf("New tag addr: $%08X\n", channels[index].tag_address);

    switch (PCR_toggle)
    {
        case 1:
            Errors::die("[DMAC] PCR info set to 1!");
            break;
        case 2:
            //Disable priority control
            PCR &= ~(1 << 31);
            Errors::die("a");
            break;
        case 3:
            //Enable priority control
            PCR |= (1 << 31);
            Errors::die("b");
            break;
    }

    //If another channel is queued, always switch to it on a tag boundary
    arbitrate();
}

void DMAC::start_DMA(int index)
{
    printf("[DMAC] %s DMA started: $%08X\n", CHAN(index), channels[index].control);
    int mode = (channels[index].control >> 2) & 0x3;
    if (mode == 3)
    {
        //Strange invalid mode... FFXII sets VIF1 DMA to this mode. Having it mean chain is what works best.
        channels[index].control &= ~(1 << 3);
        mode = 1;
    }
    channels[index].tag_end = !(mode & 0x1); //always end transfers in normal and interleave mode

    //Stall drain happens on either normal transfers or refs tags
    int tag = channels[index].control >> 24;
    channels[index].can_stall_drain = !(mode & 0x1) || tag == 4;
    switch (mode)
    {
        case 1: //Chain
            //If QWC > 0 and the current tag in CHCR is a terminal tag, end the transfer
            if (channels[index].quadword_count > 0)
                channels[index].tag_end = (tag == 0 || tag == 7);
            break;
        case 2: //Interleave
            channels[index].interleaved_qwc = SQWC.transfer_qwc;
            break;
    }
    channels[index].started = true;

    check_for_activation(index);
}

uint32_t DMAC::read_master_disable()
{
    return master_disable;
}

void DMAC::write_master_disable(uint32_t value)
{
    master_disable = value;
}

uint8_t DMAC::read8(uint32_t address)
{
    int shift = (address & 0x3) * 8;
    return (read32(address & ~0x3) >> shift) & 0xFF;
}

uint32_t DMAC::read32(uint32_t address)
{
    uint32_t reg = 0;
    switch (address)
    {
        case 0x10008000:
            reg = channels[VIF0].control;
            break;
        case 0x10008010:
            reg = channels[VIF0].address;
            break;
        case 0x10008020:
            reg = channels[VIF0].quadword_count;
            break;
        case 0x10008030:
            reg = channels[VIF0].tag_address;
            break;
        case 0x10009000:
            reg = channels[VIF1].control;
            break;
        case 0x10009010:
            reg = channels[VIF1].address;
            break;
        case 0x10009020:
            reg = channels[VIF1].quadword_count;
            break;
        case 0x10009030:
            reg = channels[VIF1].tag_address;
            break;
        case 0x1000A000:
            reg = channels[GIF].control;
            break;
        case 0x1000A010:
            reg = channels[GIF].address;
            break;
        case 0x1000A020:
            reg = channels[GIF].quadword_count;
            break;
        case 0x1000A030:
            reg = channels[GIF].tag_address;
            break;
        case 0x1000B000:
            reg = channels[IPU_FROM].control;
            break;
        case 0x1000B010:
            reg = channels[IPU_FROM].address;
            break;
        case 0x1000B020:
            reg = channels[IPU_FROM].quadword_count;
            break;
        case 0x1000B030:
            reg = channels[IPU_FROM].tag_address;
            break;
        case 0x1000B400:
            reg = channels[IPU_TO].control;
            break;
        case 0x1000B410:
            reg = channels[IPU_TO].address;
            break;
        case 0x1000B420:
            reg = channels[IPU_TO].quadword_count;
            break;
        case 0x1000B430:
            reg = channels[IPU_TO].tag_address;
            break;
        case 0x1000C000:
            reg = channels[EE_SIF0].control;
            break;
        case 0x1000C010:
            reg = channels[EE_SIF0].address;
            break;
        case 0x1000C020:
            reg = channels[EE_SIF0].quadword_count;
            break;
        case 0x1000C400:
            reg = channels[EE_SIF1].control;
            break;
        case 0x1000C410:
            reg = channels[EE_SIF1].address;
            break;
        case 0x1000C420:
            reg = channels[EE_SIF1].quadword_count;
            break;
        case 0x1000C430:
            reg = channels[EE_SIF1].tag_address;
            break;
        case 0x1000D000:
            reg = channels[SPR_FROM].control;
            break;
        case 0x1000D010:
            reg = channels[SPR_FROM].address;
            break;
        case 0x1000D020:
            reg = channels[SPR_FROM].quadword_count;
            break;
        case 0x1000D400:
            reg = channels[SPR_TO].control;
            break;
        case 0x1000D410:
            reg = channels[SPR_TO].address;
            break;
        case 0x1000D420:
            reg = channels[SPR_TO].quadword_count;
            break;
        case 0x1000D430:
            reg = channels[SPR_TO].tag_address;
            break;
        case 0x1000E000:
            reg |= control.master_enable;
            reg |= control.cycle_stealing << 1;
            reg |= control.mem_drain_channel << 2;
            reg |= control.stall_source_channel << 4;
            reg |= control.stall_dest_channel << 6;
            reg |= control.release_cycle << 8;
            break;
        case 0x1000E010:
            for (int i = 0; i < 15; i++)
            {
                reg |= interrupt_stat.channel_stat[i] << i;
                reg |= interrupt_stat.channel_mask[i] << (i + 16);
            }
            break;
        case 0x1000E020:
            reg = PCR;
            break;
        case 0x1000E040:
            reg = RBSR;
            break;
        case 0x1000E050:
            reg = RBOR;
            break;
        default:
            printf("[DMAC] Unrecognized read32 from $%08X\n", address);
            break;
    }
    //printf("[DMAC] Read32 $%08X: $%08X\n", address, reg);
    return reg;
}

void DMAC::write8(uint32_t address, uint8_t value)
{
    switch (address)
    {
        case 0x10008000:
            channels[VIF0].control &= ~0xFF;
            channels[VIF0].control |= value;
            break;
        case 0x10008001:
            write32(0x10008000, (channels[VIF0].control & 0xFFFF00FF) | (value << 8));
            break;
        case 0x10009000:
            channels[VIF1].control &= ~0xFF;
            channels[VIF1].control |= value;
            break;
        case 0x10009001:
            write32(0x10009000, (channels[VIF1].control & 0xFFFF00FF) | (value << 8));
            break;
        case 0x1000A001:
            write32(0x1000A000, (channels[GIF].control & 0xFFFF00FF) | (value << 8));
            break;
        case 0x1000D001:
            write32(0x1000D000, (channels[SPR_FROM].control & 0xFFFF00FF) | (value << 8));
            break;
        case 0x1000D401:
            write32(0x1000D400, (channels[SPR_TO].control & 0xFFFF00FF) | (value << 8));
            break;
        case 0x1000E000:
            control.master_enable = value & 0x1;
            control.cycle_stealing = value & 0x2;
            control.mem_drain_channel = (value >> 2) & 0x3;
            control.stall_source_channel = (value >> 4) & 0x3;
            control.stall_dest_channel = (value >> 6) & 0x3;
            break;
        default:
            printf("[DMAC] Unrecognized write8 to $%08X of $%02X\n", address, value);
            break;
    }
}

void DMAC::write16(uint32_t address, uint16_t value)
{
    switch (address)
    {
        case 0x10008000:
            write32(address, (channels[VIF0].control & 0xFFFF0000) | value);
            break;
        case 0x10009000:
            write32(address, (channels[VIF1].control & 0xFFFF0000) | value);
            break;
        case 0x1000A000:
            write32(address, (channels[GIF].control & 0xFFFF0000) | value);
            break;
        case 0x1000B000:
            write32(address, (channels[IPU_FROM].control & 0xFFFF0000) | value);
            break;
        case 0x1000B400:
            write32(address, (channels[IPU_TO].control & 0xFFFF0000) | value);
            break;
        case 0x1000D000:
            write32(address, (channels[SPR_FROM].control & 0xFFFF0000) | value);
            break;
        case 0x1000D400:
            write32(address, (channels[SPR_TO].control & 0xFFFF0000) | value);
            break;
        default:
            printf("[DMAC] Unrecognized write16 to $%08X of $%04X\n", address, value);
            break;
    }
}

void DMAC::write32(uint32_t address, uint32_t value)
{
    switch (address)
    {
        case 0x10008000:
            printf("[DMAC] VIF0 CTRL: $%08X\n", value);
            if (!(channels[VIF0].control & 0x100))
            {
                channels[VIF0].control = value;
                if (value & 0x100)
                    start_DMA(VIF0);
                else
                    channels[VIF0].started = false;
            }
            else
            {
                channels[VIF0].control &= (value & 0x100) | 0xFFFFFEFF;
                channels[VIF0].started = (channels[VIF0].control & 0x100);
                if (!channels[VIF0].started)
                    deactivate_channel(VIF0);
            }
            break;
        case 0x10008010:
            printf("[DMAC] VIF0 M_ADR: $%08X\n", value);
            channels[VIF0].address = value & ~0xF;
            break;
        case 0x10008020:
            printf("[DMAC] VIF0 QWC: $%08X\n", value);
            channels[VIF0].quadword_count = value & 0xFFFF;
            break;
        case 0x10008030:
            printf("[DMAC] VIF0 T_ADR: $%08X\n", value);
            channels[VIF0].tag_address = value & ~0xF;
            break;
        case 0x10009000:
            printf("[DMAC] VIF1 CTRL: $%08X\n", value);
            if (!(channels[VIF1].control & 0x100))
            {
                channels[VIF1].control = value;
                if (value & 0x100)
                    start_DMA(VIF1);
                else
                    channels[VIF1].started = false;
            }
            else
            {
                channels[VIF1].control &= (value & 0x100) | 0xFFFFFEFF;
                channels[VIF1].started = (channels[VIF1].control & 0x100);
                if (!channels[VIF1].started)
                    deactivate_channel(VIF1);
            }
            break;
        case 0x10009010:
            printf("[DMAC] VIF1 M_ADR: $%08X\n", value);
            channels[VIF1].address = value & ~0xF;
            break;
        case 0x10009020:
            printf("[DMAC] VIF1 QWC: $%08X\n", value);
            channels[VIF1].quadword_count = value & 0xFFFF;
            break;
        case 0x10009030:
            printf("[DMAC] VIF1 T_ADR: $%08X\n", value);
            channels[VIF1].tag_address = value & ~0xF;
            break;
        case 0x1000A000:
            printf("[DMAC] GIF CTRL: $%08X\n", value);
            if (!(channels[GIF].control & 0x100))
            {
                channels[GIF].control = value;
                if (value & 0x100)
                {
                    start_DMA(GIF);
                    gif->request_PATH(3, false);
                }
                else
                {
                    channels[GIF].started = false;
                    gif->deactivate_PATH(3);
                }
            }
            else
            {
                channels[GIF].control &= (value & 0x100) | 0xFFFFFEFF;
                channels[GIF].started = (channels[GIF].control & 0x100);
                if (!channels[GIF].started)
                {
                    deactivate_channel(GIF);
                    gif->deactivate_PATH(3);
                }
            }
            break;
        case 0x1000A010:
            printf("[DMAC] GIF M_ADR: $%08X\n", value);
            channels[GIF].address = value & ~0xF;
            break;
        case 0x1000A020:
            printf("[DMAC] GIF QWC: $%08X\n", value & 0xFFFF);
            channels[GIF].quadword_count = value & 0xFFFF;
            break;
        case 0x1000A030:
            printf("[DMAC] GIF T_ADR: $%08X\n", value);
            channels[GIF].tag_address = value & ~0xF;
            break;
        case 0x1000B000:
            printf("[DMAC] IPU_FROM CTRL: $%08X\n", value);
            if (!(channels[IPU_FROM].control & 0x100))
            {
                channels[IPU_FROM].control = value;
                if (value & 0x100)
                    start_DMA(IPU_FROM);
                else
                    channels[IPU_FROM].started = false;
            }
            else
            {
                channels[IPU_FROM].control &= (value & 0x100) | 0xFFFFFEFF;
                channels[IPU_FROM].started = (channels[IPU_FROM].control & 0x100);
                if (!channels[IPU_FROM].started)
                    deactivate_channel(IPU_FROM);
            }
            break;
        case 0x1000B010:
            printf("[DMAC] IPU_FROM M_ADR: $%08X\n", value);
            channels[IPU_FROM].address = value & ~0xF;
            break;
        case 0x1000B020:
            printf("[DMAC] IPU_FROM QWC: $%08X\n", value);
            channels[IPU_FROM].quadword_count = value & 0xFFFF;
            break;
        case 0x1000B400:
            printf("[DMAC] IPU_TO CTRL: $%08X\n", value);
            if (!(channels[IPU_TO].control & 0x100))
            {
                channels[IPU_TO].control = value;
                if (value & 0x100)
                    start_DMA(IPU_TO);
                else
                    channels[IPU_TO].started = false;
            }
            else
            {
                channels[IPU_TO].control &= (value & 0x100) | 0xFFFFFEFF;
                channels[IPU_TO].started = (channels[IPU_TO].control & 0x100);
                if (!channels[IPU_TO].started)
                    deactivate_channel(IPU_TO);
            }
            break;
        case 0x1000B410:
            printf("[DMAC] IPU_TO M_ADR: $%08X\n", value);
            channels[IPU_TO].address = value & ~0xF;
            break;
        case 0x1000B420:
            printf("[DMAC] IPU_TO QWC: $%08X\n", value);
            channels[IPU_TO].quadword_count = value & 0xFFFF;
            break;
        case 0x1000B430:
            printf("[DMAC] IPU_TO T_ADR: $%08X\n", value);
            channels[IPU_TO].tag_address = value & ~0xF;
            break;
        case 0x1000C000:
            printf("[DMAC] SIF0 CTRL: $%08X\n", value);
            if (!(channels[EE_SIF0].control & 0x100))
            {
                channels[EE_SIF0].control = value;
                if (value & 0x100)
                    start_DMA(EE_SIF0);
                else
                    channels[EE_SIF0].started = false;
            }
            else
            {
                channels[EE_SIF0].control &= (value & 0x100) | 0xFFFFFEFF;
                channels[EE_SIF0].started = (channels[EE_SIF0].control & 0x100);
                if (!channels[EE_SIF0].started)
                    deactivate_channel(EE_SIF0);
            }
            break;
        case 0x1000C010:
            printf("[DMAC] SIF0 M_ADR: $%08X\n", value);
            channels[EE_SIF0].address = value & ~0xF;
            break;
        case 0x1000C020:
            printf("[DMAC] SIF0 QWC: $%08X\n", value);
            channels[EE_SIF0].quadword_count = value & 0xFFFF;
            break;
        case 0x1000C400:
            printf("[DMAC] SIF1 CTRL: $%08X\n", value);
            if (!(channels[EE_SIF1].control & 0x100))
            {
                channels[EE_SIF1].control = value;
                if (value & 0x100)
                    start_DMA(EE_SIF1);
                else
                    channels[EE_SIF1].started = false;
            }
            else
            {
                channels[EE_SIF1].control &= (value & 0x100) | 0xFFFFFEFF;
                channels[EE_SIF1].started = (channels[EE_SIF1].control & 0x100);
                if (!channels[EE_SIF1].started)
                    deactivate_channel(EE_SIF1);
            }
            break;
        case 0x1000C410:
            printf("[DMAC] SIF1 M_ADR: $%08X\n", value);
            channels[EE_SIF1].address = value & ~0xF;
            break;
        case 0x1000C420:
            printf("[DMAC] SIF1 QWC: $%08X\n", value);
            channels[EE_SIF1].quadword_count = value & 0xFFFF;
            break;
        case 0x1000C430:
            printf("[DMAC] SIF1 T_ADR: $%08X\n", value);
            channels[EE_SIF1].tag_address = value & ~0xF;
            break;
        case 0x1000D000:
            printf("[DMAC] SPR_FROM CTRL: $%08X\n", value);
            if (!(channels[SPR_FROM].control & 0x100))
            {
                channels[SPR_FROM].control = value;
                if (value & 0x100)
                    start_DMA(SPR_FROM);
                else
                    channels[SPR_FROM].started = false;
            }
            else
            {
                channels[SPR_FROM].control &= (value & 0x100) | 0xFFFFFEFF;
                channels[SPR_FROM].started = (channels[SPR_FROM].control & 0x100);
                if (!channels[SPR_FROM].started)
                    deactivate_channel(SPR_FROM);
            }
            break;
        case 0x1000D010:
            printf("[DMAC] SPR_FROM M_ADR: $%08X\n", value);
            channels[SPR_FROM].address = value & ~0xF;
            break;
        case 0x1000D020:
            printf("[DMAC] SPR_FROM QWC: $%08X\n", value);
            channels[SPR_FROM].quadword_count = value & 0xFFFF;
            break;
        case 0x1000D080:
            printf("[DMAC] SPR_FROM SADR: $%08X\n", value);
            channels[SPR_FROM].scratchpad_address = value & 0x3FFC;
            break;
        case 0x1000D400:
            printf("[DMAC] SPR_TO CTRL: $%08X\n", value);
            if (!(channels[SPR_TO].control & 0x100))
            {
                channels[SPR_TO].control = value;
                if (value & 0x100)
                    start_DMA(SPR_TO);
                else
                    channels[SPR_TO].started = false;
            }
            else
            {
                channels[SPR_TO].control &= (value & 0x100) | 0xFFFFFEFF;
                channels[SPR_TO].started = (channels[SPR_TO].control & 0x100);
                if (!channels[SPR_TO].started)
                    deactivate_channel(SPR_TO);
            }
            break;
        case 0x1000D410:
            printf("[DMAC] SPR_TO M_ADR: $%08X\n", value);
            channels[SPR_TO].address = value & ~0xF;
            break;
        case 0x1000D420:
            printf("[DMAC] SPR_TO QWC: $%08X\n", value);
            channels[SPR_TO].quadword_count = value & 0xFFFF;
            break;
        case 0x1000D430:
            printf("[DMAC] SPR_TO T_ADR: $%08X\n", value);
            channels[SPR_TO].tag_address = value & ~0xF;
            break;
        case 0x1000D480:
            printf("[DMAC] SPR_TO SADR: $%08X\n", value);
            channels[SPR_TO].scratchpad_address = value & 0x3FFC;
            break;
        case 0x1000E000:
            printf("[DMAC] Write32 D_CTRL: $%08X\n", value);
            control.master_enable = value & 0x1;
            control.cycle_stealing = value & 0x2;
            control.mem_drain_channel = (value >> 2) & 0x3;
            control.stall_source_channel = (value >> 4) & 0x3;
            control.stall_dest_channel = (value >> 6) & 0x3;
            control.release_cycle = (value >> 8) & 0x7;
            break;
        case 0x1000E010:
        case 0x1000E100:
            printf("[DMAC] Write32 D_STAT: $%08X\n", value);
            for (int i = 0; i < 15; i++)
            {
                if (value & (1 << i))
                    interrupt_stat.channel_stat[i] = false;

                //Reverse mask
                if (value & (1 << (i + 16)))
                    interrupt_stat.channel_mask[i] ^= 1;
            }
            int1_check();
            break;
        case 0x1000E020:
            printf("[DMAC] Write to PCR: $%08X\n", value);
            PCR = value;

            //Global priority control
            if (PCR & (1 << 31))
            {
                //TODO
            }
            break;
        case 0x1000E030:
            printf("[DMAC] Write to SQWC: $%08X\n", value);
            SQWC.skip_qwc = value & 0xFF;
            SQWC.transfer_qwc = (value >> 16) & 0xFF;
            break;
        case 0x1000E040:
            printf("[DMAC] Write to RBSR: $%08X\n", value);
            RBSR = value;
            break;
        case 0x1000E050:
            printf("[DMAC] Write to RBOR: $%08X\n", value);
            RBOR = value;
            break;
        case 0x1000E060:
            printf("[DMAC] Write to STADR: $%08X\n", value);
            STADR = value;
            break;
        default:
            printf("[DMAC] Unrecognized write32 of $%08X to $%08X\n", value, address);
            break;
    }
}

void DMAC::set_DMA_request(int index)
{
    bool old_req = channels[index].dma_req;
    channels[index].dma_req = true;
    if (!old_req)
        check_for_activation(index);
}

void DMAC::clear_DMA_request(int index)
{
    bool old_req = channels[index].dma_req;
    channels[index].dma_req = false;

    if (old_req)
        deactivate_channel(index);
}

void DMAC::check_for_activation(int index)
{
    if (channels[index].dma_req && channels[index].started)
    {
        if (!active_channel)
            active_channel = &channels[index];
        else
        {
            queued_channels.push_back(&channels[index]);
        }
    }
}

void DMAC::deactivate_channel(int index)
{
    //printf("[DMAC] Deactivating %s\n", CHAN(index));
    if (active_channel == &channels[index])
    {
        active_channel = nullptr;
        if (queued_channels.size())
            find_new_active_channel();
    }
    else
    {
        for (auto it = queued_channels.begin(); it != queued_channels.end(); it++)
        {
            DMA_Channel* channel = *it;
            if (channel == &channels[index])
            {
                queued_channels.erase(it);
                break;
            }
        }
    }
}

void DMAC::arbitrate()
{
    //Only switch to a new channel if something is queued
    if (queued_channels.size())
    {
        printf("[DMAC] Arbitrating from %s to ", CHAN(active_channel->index));
        find_new_active_channel();
        printf("%s\n", CHAN(active_channel->index));
    }
}

void DMAC::find_new_active_channel()
{
    if (active_channel)
    {
        queued_channels.push_back(active_channel);
        active_channel = nullptr;
    }

    active_channel = queued_channels.front();
    queued_channels.pop_front();
}<|MERGE_RESOLUTION|>--- conflicted
+++ resolved
@@ -132,7 +132,6 @@
         return;
     while (cycles > 0)
     {
-        cycles -= 8;
         if (!active_channel)
             break;
 
@@ -488,11 +487,10 @@
     int count = 0;
     while (count < quads_to_transfer)
     {
+        uint128_t quad;
         for (int i = 0; i < 4; i++)
-        {
-            uint32_t word = sif->read_SIF0();
-            e->write32(channels[EE_SIF0].address + (i * 4), word);
-        }
+            quad._u32[i] = sif->read_SIF0();
+        store128(channels[EE_SIF0].address, quad);
         advance_dest_dma(EE_SIF0);
         count++;
     }
@@ -535,19 +533,12 @@
         {
             if (sif->get_SIF0_size() >= 4)
             {
-                uint128_t quad;
                 for (int i = 0; i < 4; i++)
-<<<<<<< HEAD
                 {
                     uint32_t word = sif->read_SIF0();
                     e->write32(channels[EE_SIF0].address + (i * 4), word);
                 }
                 advance_dest_dma(EE_SIF0);
-=======
-                    quad._u32[i] = sif->read_SIF0();
-                store128(channels[SIF0].address, quad);
-                advance_dest_dma(SIF0);
->>>>>>> 6dfb573d
             }
             else
                 return;
